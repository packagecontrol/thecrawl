--- conflicted
+++ resolved
@@ -538,11 +538,8 @@
 		"SublimeHighlight": "Highlight",
 		"SublimeHtmlTidy": "HtmlTidy",
 		"SublimeLoremPixel": "LoremPixel",
-<<<<<<< HEAD
 		"SublimeMakeExecutable": "MakeExecutable",
-=======
 		"SublimeMagentoIntel": "MagentoIntel",
->>>>>>> d6e0209d
 		"SublimeMarkdownBuild": "MarkdownBuild",
 		"SublimeMaven": "Maven",
 		"SublimeNESASM": "NESASM",
