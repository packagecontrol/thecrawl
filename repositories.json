{
	"schema_version": "1.0",
	"repositories": [
		"http://sublime.wbond.net/packages.json",
		"https://github.com/buymeasoda/soda-theme",
		"https://bitbucket.org/sublimator/sublime-2-zencoding",
		"https://github.com/SublimeText",
		"https://raw.github.com/jeffturcotte/sublime_packages/master/packages.json",
		"https://github.com/lunixbochs/sublimelint",
		"https://github.com/Kronuz/SublimeCodeIntel",
		"https://github.com/Kronuz/SublimeLinter",
		"https://github.com/mrmartineau/Placeholders",
		"https://github.com/mrmartineau/HTML5",
		"https://github.com/pyparadigm/SublimeTagmatcher",
		"https://github.com/jbrooksuk/SublimeWebColors",
		"https://github.com/brianriley/sublime-dpaste",
		"https://github.com/aparajita/Cappuccino-Sublime",
		"https://github.com/pyparadigm/SublimeBrackets",
		"https://github.com/kizza/CSS-Less-ish",
		"https://github.com/alexstaubo/sublime_text_alternative_autocompletion",
		"https://github.com/bgreenlee/sublime-github",
		"https://github.com/Etsur/EE-ST2",
		"https://github.com/Paaskehare/metabox-sublime-plugin",
		"https://github.com/sentience/HyperlinkHelper",
		"https://github.com/ehamiter/ST2-GitHubinator",
		"https://bitbucket.org/scottbessler/sublimetextcaseconversion",
		"https://github.com/squ1b3r/Djaneiro",
		"https://github.com/maltize/sublime-text-2-ruby-tests",
		"https://github.com/witsch/SublimePythonTidy",
		"https://github.com/spadgos/sublime-jsdocs",
		"https://github.com/spadgos/sublime-OpenRecentFiles",
		"https://github.com/kemayo/sublime-text-2-git",
		"https://github.com/kemayo/sublime-text-2-goto-documentation",
		"https://github.com/kemayo/sublime-text-2-clipboard-history",
		"https://github.com/allixsenos/SublimeMRU",
		"https://github.com/titoBouzout/SideBarEnhancements",
		"https://bitbucket.org/nwjlyons/copy-file-name",
		"https://github.com/robcowie/SublimePaster",
		"https://github.com/facelessuser/BracketHighlighter",
		"https://github.com/aaronpowell/sublime-jquery-snippets",
		"https://github.com/dz0ny/LiveReload-sublimetext2", 
		"https://github.com/rozboris/Sublime-Tweet",
		"https://github.com/condemil/Gist",
		"https://github.com/DisposaBoy/GoSublime",
		"https://github.com/mitsuhiko/jinja2-tmbundle",
        "https://github.com/jashkenas/coffee-script-tmbundle"
	],
	"package_name_map": {
		"soda-theme": "Theme - Soda",
		"sublime-2-zencoding": "ZenCoding",
		"Cappuccino-Sublime": "Cappuccino",
		"sublime_text_alternative_autocompletion": "alternative_autocompletion",
		"EE-ST2": "ExpressionEngine",
		"metabox-sublime-plugin": "Metabox",
		"ST2-GitHubinator": "GitHubinator",
		"sublimetextcaseconversion": "Case Conversion",
		"sublime-text-2-ruby-tests": "RubyTest",
		"SublimePythonTidy": "PythonTidy",
		"sublime-jsdocs": "JSDocs",
		"sublime-OpenRecentFiles" : "Open Recent Files",
		"sublime-text-2-git": "Git",
		"sublime-text-2-goto-documentation": "Goto Documentation",
		"sublime-text-2-clipboard-history": "Clipboard History",
		"CSS-Less-ish": "CSS Less(ish)",
		"sublime-jquery-snippets": "jQuery Snippets pack",
<<<<<<< HEAD
		"LiveReload-sublimetext2": "LiveReload", 
		"Sublime-Tweet": "Sublime Tweet",
		"jinja2-tmbundle": "Jinja2"
=======
		"LiveReload-sublimetext2": "LiveReload",
		"jinja2-tmbundle": "Jinja2",
        "coffee-script-tmbundle": "CoffeeScript"
>>>>>>> 203c2710
	}
}<|MERGE_RESOLUTION|>--- conflicted
+++ resolved
@@ -43,7 +43,7 @@
 		"https://github.com/condemil/Gist",
 		"https://github.com/DisposaBoy/GoSublime",
 		"https://github.com/mitsuhiko/jinja2-tmbundle",
-        "https://github.com/jashkenas/coffee-script-tmbundle"
+		"https://github.com/jashkenas/coffee-script-tmbundle"
 	],
 	"package_name_map": {
 		"soda-theme": "Theme - Soda",
@@ -63,14 +63,9 @@
 		"sublime-text-2-clipboard-history": "Clipboard History",
 		"CSS-Less-ish": "CSS Less(ish)",
 		"sublime-jquery-snippets": "jQuery Snippets pack",
-<<<<<<< HEAD
 		"LiveReload-sublimetext2": "LiveReload", 
 		"Sublime-Tweet": "Sublime Tweet",
-		"jinja2-tmbundle": "Jinja2"
-=======
-		"LiveReload-sublimetext2": "LiveReload",
 		"jinja2-tmbundle": "Jinja2",
-        "coffee-script-tmbundle": "CoffeeScript"
->>>>>>> 203c2710
+		"coffee-script-tmbundle": "CoffeeScript"
 	}
 }