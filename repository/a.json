{
	"schema_version": "2.0",
	"packages": [
		{
			"details": "https://github.com/SublimeText/AAAPackageDev",
			"releases": [
				{
					"sublime_text": "*",
					"details": "https://github.com/SublimeText/AAAPackageDev/tags"
				}
			]
		},
		{
			"details": "https://github.com/khiltd/Abacus",
			"releases": [
				{
					"sublime_text": "*",
					"details": "https://github.com/khiltd/Abacus/tree/master"
				}
			]
		},
		{
			"name": "ABC Notation",
			"details": "https://github.com/jimhawkridge/SublimeABC",
			"labels": ["language syntax"],
			"releases": [
				{
					"sublime_text": "*",
					"details": "https://github.com/jimhawkridge/SublimeABC/tree/master"
				}
			]
		},
		{
			"name": "Abstract Markup Language",
			"details": "https://github.com/abstractmarkup/sublimetext",
			"labels": ["build system", "language syntax", "snippets"],
			"releases": [
				{
					"sublime_text": "*",
					"details": "https://github.com/abstractmarkup/sublimetext/tree/master"
				}
			]
		},
		{
			"name": "AcademicMarkdown",
			"previous_names": [
					"Academic Markdown"
			],
			"details": "https://github.com/mangecoeur/AcademicMarkdown",
			"labels": ["language syntax"],
			"releases": [
				{
					"sublime_text": "*",
					"details": "https://github.com/mangecoeur/AcademicMarkdown/tags"
				}
			]
		},
		{
			"name": "Accessibility",
			"details": "https://github.com/Yago/ST3-Accessibility",
			"releases": [
				{
					"sublime_text": "*",
					"details": "https://github.com/Yago/ST3-Accessibility/tags"
				}
			]
		},
		{
			"name": "ACF Snippets",
			"details": "https://github.com/iamhexcoder/acf_snippets",
			"releases": [
				{
					"sublime_text": "*",
					"details": "https://github.com/iamhexcoder/acf_snippets/tags"
				}
			]
		},
		{
			"name": "Achievement",
			"details": "https://github.com/airtoxin/Achievement",
			"releases": [
				{
					"sublime_text": "*",
					"details": "https://github.com/airtoxin/Achievement/tree/master"
				}
			]
		},
		{
			"name": "Acme Plumbing",
			"details": "https://github.com/lionicsheriff/SublimeAcmePlumbing",
			"labels": ["text navigation", "editor emulation"],
			"releases": [
				{
					"sublime_text": ">=3000",
					"details": "https://github.com/lionicsheriff/SublimeAcmePlumbing/tags"
				}
			]
		},
		{
			"name": "ACTG",
			"details": "https://github.com/hackerfriendly/ACTG",
			"labels": ["language syntax"],
			"releases": [
				{
					"sublime_text": "*",
					"details": "https://github.com/hackerfriendly/ACTG/tags"
				}
			]
		},
		{
			"name": "ActionScript 3",
			"details": "https://github.com/skoch/Sublime-ActionScript-3",
			"labels": ["language syntax"],
			"releases": [
				{
					"sublime_text": "*",
					"details": "https://github.com/skoch/Sublime-ActionScript-3/tree/master"
				}
			]
		},
		{
			"name": "Ada",
			"details": "https://github.com/mulander/ada.tmbundle",
			"labels": ["language syntax"],
			"releases": [
				{
					"sublime_text": "*",
					"details": "https://github.com/mulander/ada.tmbundle/tree/master"
				}
			]
		},
		{
			"name": "Adaptionary",
			"details": "https://github.com/jamieshepherd/adaptionary",
			"labels": ["snippets","elearning"],
			"releases": [
				{
					"sublime_text": "*",
					"details": "https://github.com/jamieshepherd/adaptionary/tags"
				}
			]
		},
		{
			"details": "https://github.com/quarnster/ADBView",
			"releases": [
				{
					"sublime_text": "*",
					"details": "https://github.com/quarnster/ADBView/tree/master"
				}
			]
		},
		{
			"name": "Additional PHP Snippets",
			"details": "https://github.com/stuartherbert/sublime-phpsnippets",
			"labels": ["snippets"],
			"releases": [
				{
					"sublime_text": "*",
					"details": "https://github.com/stuartherbert/sublime-phpsnippets/tree/master"
				}
			]
		},
		{
			"name": "Advanced Aria Templates snippets pack",
			"details": "https://github.com/dpreussner/advanced-at-snippets-pack",
			"labels": ["snippets"],
			"releases": [
				{
					"sublime_text": "*",
					"details": "https://github.com/dpreussner/advanced-at-snippets-pack/tags"
				}
			]
		},
		{
			"name": "Advanced CSV",
			"details": "https://github.com/wadetb/Sublime-Text-Advanced-CSV",
			"releases": [
				{
					"sublime_text": "*",
					"details": "https://github.com/wadetb/Sublime-Text-Advanced-CSV/tags"
				}
			]
		},
		{
			"name": "AdvancedNewFile",
			"details": "https://github.com/skuroda/Sublime-AdvancedNewFile",
			"releases": [
				{
					"sublime_text": "*",
					"details": "https://github.com/skuroda/Sublime-AdvancedNewFile/tags"
				}
			]
		},
		{
			"name": "Aery32",
			"details": "https://github.com/aery32/sublime-aery32",
			"releases": [
				{
					"sublime_text": "*",
					"details": "https://github.com/aery32/sublime-aery32/tags"
				}
			]
		},
		{
			"name": "Affixify",
			"details": "https://bitbucket.org/jroundill/affixify",
			"releases": [
				{
					"sublime_text": "<3000",
					"details": "https://bitbucket.org/jroundill/affixify/src/master"
				}
			]
		},
		{
			"details": "https://github.com/stowns/Agile",
			"releases": [
				{
					"sublime_text": "<3000",
					"details": "https://github.com/stowns/Agile/tree/master"
				}
			]
		},
		{
			"name": "AGSBS Markdown Helper",
			"details": "https://github.com/TUD-INF-IAI-MCI/AgsbsMarkdownPlugin",
			"releases":[
				{
					"sublime_text": "<3000",
					"details": "https://github.com/TUD-INF-IAI-MCI/AgsbsMarkdownPlugin/tree/master"
				}
			]
		},
		{
			"name": "Aheui",
			"details": "https://github.com/aheui/sublime-aheui",
			"releases": [
				{
					"sublime_text": "*",
					"details": "https://github.com/aheui/sublime-aheui/tree/master"
				}
			]
		},
		{
			"name": "Aizu Online Judge",
			"details": "https://github.com/shibainurou/SublimeAizuOnlineJudge",
			"releases": [
				{
					"sublime_text": "<3000",
					"details": "https://github.com/shibainurou/SublimeAizuOnlineJudge/tree/master"
				}
			]
		},
		{
			"name": "All Autocomplete",
			"details": "https://github.com/alienhard/SublimeAllAutocomplete",
			"releases": [
				{
					"sublime_text": "*",
					"details": "https://github.com/alienhard/SublimeAllAutocomplete/tree/master"
				}
			]
		},
		{
			"name": "Alphpetize",
			"details": "https://github.com/foxxyz/sublime_alphpetize",
			"releases": [
				{
					"sublime_text": "*",
					"details": "https://github.com/foxxyz/sublime_alphpetize/tree/master"
				}
			]
		},
		{
			"name": "Alternate VIM Navigation",
			"details": "https://github.com/bohdon/sublimeAlternateVIMNavigation",
			"releases": [
				{
					"sublime_text": "*",
					"details": "https://github.com/bohdon/sublimeAlternateVIMNavigation/tree/master"
				}
			]
		},
		{
			"name": "Alternative Autocompletion",
			"details": "https://github.com/atombender/sublime_text_alternative_autocompletion",
			"releases": [
				{
					"sublime_text": "*",
					"details": "https://github.com/atombender/sublime_text_alternative_autocompletion/tree/master"
				}
			],
			"previous_names": [
				"alternative_autocompletion"
			]
		},
		{
			"name": "Amalgamate",
			"details": "https://github.com/donteatyellowsnow/amalgamate",
			"releases": [
				{
					"sublime_text": "*",
					"details": "https://github.com/donteatyellowsnow/amalgamate/tags"
				}
			]
		},
		{
			"name": "AMD Butler",
			"details": "https://github.com/agrc/AmdButler",
			"releases": [
				{
					"sublime_text": ">=3000",
					"details": "https://github.com/agrc/AmdButler/tags"
				}
			]
		},
		{
			"name": "AMD Snippets",
			"details": "https://github.com/pierceray/AMDsnippets",
			"labels": ["snippets"],
			"releases": [
				{
					"sublime_text": "*",
					"details": "https://github.com/pierceray/AMDsnippets/tree/master"
				}
			]
		},
		{
			"details": "https://github.com/wukkuan/AMD-Module-Editor",
			"previous_names": ["AMD Module Editor"],
			"releases": [
				{
					"sublime_text": ">=3000",
					"details": "https://github.com/wukkuan/AMD-Module-Editor/tree/master"
				}
			]
		},
		{
			"details": "https://github.com/jden/AMDtools",
			"releases": [
				{
					"sublime_text": "<3000",
					"details": "https://github.com/jden/AMDtools/tree/master"
				}
			]
		},
		{
			"name": "AMPL language",
			"details": "https://github.com/jackdunnnz/sublime-ampl",
			"labels": ["language syntax"],
			"releases": [
				{
					"sublime_text": "*",
					"details": "https://github.com/jackdunnnz/sublime-ampl/tree/master"
				}
			]
		},
		{
			"details": "https://github.com/mmoriar1/AMPScript",
			"labels": ["language syntax"],
			"releases": [
				{
					"sublime_text": "*",
					"details": "https://github.com/mmoriar1/AMPScript/tree/master"
				}
			]
		},
		{
			"name": "AmpScript Highlighter",
			"details": "https://github.com/seanja/ampscript-st2",
			"labels": ["language syntax"],
			"releases": [
				{
					"sublime_text": "*",
					"details": "https://github.com/seanja/ampscript-st2/tree/master"
				}
			]
		},
		{
			"name": "Anaconda",
			"details": "https://github.com/DamnWidget/anaconda",
			"labels": ["linting", "auto-complete", "python"],
			"releases": [
				{
					"sublime_text": ">=3000",
					"details": "https://github.com/DamnWidget/anaconda/tags"
				}
			]
		},
		{
			"details": "https://github.com/DamnWidget/anaconda_php",
			"labels": ["linting", "language syntax", "php"],
			"releases": [
				{
					"sublime_text": ">=3000",
					"details": "https://github.com/DamnWidget/anaconda_php/tags"
				}
			]
		},
		{
			"details": "https://github.com/Korcholis/Andrew",
			"releases": [
				{
					"sublime_text": "*",
					"details": "https://github.com/Korcholis/Andrew/tree/master"
				}
			]
		},
		{
			"name": "AndroidImport",
			"details": "https://github.com/ribot/SublimeAndroidImport",
			"labels": ["auto-complete", "android", "java", "import", "imports"],
			"releases": [
				{
					"sublime_text": "*",
					"details": "https://github.com/ribot/SublimeAndroidImport/tags"
				}
			]
		},
		{
			"name": "AndroidSnippets",
			"details": "https://github.com/ribot/SublimeAndroidSnippets",
			"labels": ["auto-complete", "android", "java", "snippets"],
			"releases": [
				{
					"sublime_text": "*",
					"details": "https://github.com/ribot/SublimeAndroidSnippets/tags"
				}
			]
		},
		{
			"details": "https://github.com/agibsonsw/AndyEdits",
			"releases": [
				{
					"sublime_text": "<3000",
					"details": "https://github.com/agibsonsw/AndyEdits/tree/master"
				}
			]
		},
		{
			"details": "https://github.com/agibsonsw/AndyJS2",
			"releases": [
				{
					"sublime_text": "<3000",
					"details": "https://github.com/agibsonsw/AndyJS2/tree/master"
				}
			],
			"previous_names": [
				"AndyJS"
			]
		},
		{
			"details": "https://github.com/agibsonsw/AndyPHP",
			"releases": [
				{
					"sublime_text": "*",
					"details": "https://github.com/agibsonsw/AndyPHP/tree/master"
				}
			]
		},
		{
			"details": "https://github.com/agibsonsw/AndyPython",
			"releases": [
				{
					"sublime_text": "<3000",
					"details": "https://github.com/agibsonsw/AndyPython/tree/master"
				}
			]
		},
		{
			"name": "AngelScript",
			"details": "https://github.com/wronex/sublime-angelscript",
			"labels": ["language syntax"],
			"releases": [
				{
					"sublime_text": "*",
					"details": "https://github.com/wronex/sublime-angelscript/tree/master"
				}
			]
		},
		{
			"name": "AngularInject",
			"details": "https://github.com/ayamflow/AngularInject",
			"releases": [
				{
					"sublime_text": "*",
					"details": "https://github.com/ayamflow/AngularInject/tags"
				}
			]
		},
		{
			"name": "AngularJS",
			"details": "https://github.com/angular-ui/AngularJS-sublime-package",
			"labels": ["auto-complete", "code navigation", "snippets"],
			"releases": [
				{
					"sublime_text": "*",
					"details": "https://github.com/angular-ui/AngularJS-sublime-package/tags"
				}
			]
		},
		{
			"name": "AngularJS (CoffeeScript)",
			"details": "https://github.com/Iristyle/Sublime-AngularJS-Coffee-Completions",
			"releases": [
				{
					"sublime_text": "*",
					"details": "https://github.com/Iristyle/Sublime-AngularJS-Coffee-Completions/tree/master"
				}
			]
		},
		{
			"name": "AngularJS Snippets",
			"details": "https://github.com/maxhoffmann/angular-snippets",
			"labels": ["snippets"],
			"releases": [
				{
					"sublime_text": "*",
					"details": "https://github.com/maxhoffmann/angular-snippets/tree/master"
				}
			]
		},
		{
			"name": "AngularZen",
			"details": "https://github.com/IlanFrumer/angular-zen",
			"labels": ["javascript","coffeescript","angular.js","snippets"],
			"releases": [
				{
					"sublime_text": "*",
					"details": "https://github.com/IlanFrumer/angular-zen/tags"
				}
			]
		},
		{
			"name": "Animate.css Snippets",
			"details": "https://github.com/adeniszczyc/Animate.css-Snippets",
			"labels": ["css","animate","animatecss","animation","snippets"],
			"releases": [
				{
					"sublime_text": "*",
					"details": "https://github.com/adeniszczyc/Animate.css-Snippets/tags"
				}
			]
		},
		{
			"name": "Ansible",
			"details": "https://github.com/clifford-github/sublime-ansible",
			"labels": ["language syntax"],
			"releases": [
				{
					"sublime_text": "*",
					"details": "https://github.com/clifford-github/sublime-ansible/tags"
				}
			]
		},
		{
			"name": "Ant",
			"details": "https://github.com/xeno-by/sublime-ant",
			"labels": ["language syntax"],
			"releases": [
				{
					"sublime_text": "*",
					"details": "https://github.com/xeno-by/sublime-ant/tree/master"
				}
			]
		},
		{
			"name": "Ant Buildfile",
			"details": "https://github.com/alefragnani/Sublime-Ant-Buildfile",
			"releases": [
				{
					"sublime_text": "*",
					"details": "https://github.com/alefragnani/Sublime-Ant-Buildfile/tree/master"
				}
			]
		},
		{
			"name": "Ant Color Scheme",
			"details": "https://github.com/ant7/ant-sublime-theme",
			"labels": ["color scheme"],
			"releases": [
				{
					"sublime_text": "*",
					"details": "https://github.com/ant7/ant-sublime-theme/tree/master"
				}
			]
		},
		{
			"name": "Antiki",
			"details": "https://github.com/swdunlop/antiki",
			"releases": [
				{
					"sublime_text": "<3000",
					"details": "https://github.com/swdunlop/antiki/tree/master"
				}
			]
		},
		{
			"name": "ANTLR syntax highlight",
			"details": "https://github.com/iuliux/SublimeText2-Antlr-syntax",
			"releases": [
				{
					"sublime_text": "*",
					"details": "https://github.com/iuliux/SublimeText2-Antlr-syntax/tree/master"
				}
			]
		},
		{
			"details": "https://github.com/PhilippSchaffrath/Anypreter",
			"releases": [
				{
					"sublime_text": "<3000",
					"details": "https://github.com/PhilippSchaffrath/Anypreter/tree/master"
				}
			]
		},
		{
			"name": "Anyword completion",
			"details": "https://github.com/Shagabutdinov/sublime-anyword-completion",
			"releases": [
				{
					"sublime_text": "<3000",
					"details": "https://github.com/Shagabutdinov/sublime-anyword-completion/tree/master"
				}
			]
		},
		{
			"name": "Apache Hive",
			"details": "https://github.com/glinmac/hive-sublime-text",
			"labels": ["language syntax"],
			"releases": [
				{
					"sublime_text": "*",
					"details": "https://github.com/glinmac/hive-sublime-text/tree/master"
				}
			]
		},
		{
			"name": "Apache Pig",
			"details": "https://github.com/chrislongo/Pig",
			"labels": ["language syntax"],
			"releases": [
				{
					"sublime_text": "*",
					"details": "https://github.com/chrislongo/Pig/tree/master"
				}
			]
		},
		{
			"name": "APDL (ANSYS) Syntax Highlighting",
			"details": "https://github.com/RazerM/APDL-Syntax",
			"labels": ["language syntax"],
			"releases": [
				{
					"sublime_text": "*",
					"details": "https://github.com/RazerM/APDL-Syntax/tree/master"
				}
			]
		},
		{
			"name": "Apex Snippets",
			"details": "https://github.com/dirajkumar/sublime-apex-snippets",
			"labels": ["snippets", "apex", "salesforce"],
			"releases": [
				{
					"sublime_text": ">=3000",
					"details": "https://github.com/dirajkumar/sublime-apex-snippets/tree/master"
				}
			]
		},
		{
			"name": "API Blueprint",
			"details": "https://github.com/apiaryio/api-blueprint-sublime-plugin",
			"releases": [
				{
					"sublime_text": "*",
					"details": "https://github.com/apiaryio/api-blueprint-sublime-plugin/tree/master"
				}
			]
		},
		{
			"name": "API Checker",
			"details": "https://github.com/ksgy/api-checker",
			"releases": [
				{
					"sublime_text": "*",
					"details": "https://github.com/ksgy/api-checker/tree/master"
				}
			]
		},
		{
			"name": "Apiary.io Blueprint",
			"details": "https://github.com/lkraider/sublimetext2-apiary-blueprint",
			"releases": [
				{
					"sublime_text": "<3000",
					"details": "https://github.com/lkraider/sublimetext2-apiary-blueprint/tree/master"
				}
			]
		},
		{
			"name": "Apidock",
			"details": "https://github.com/artemk/Sublime-Apidock",
			"releases": [
				{
					"sublime_text": "<3000",
					"details": "https://github.com/artemk/Sublime-Apidock/tree/master"
				}
			]
		},
		{
			"name": "APL Highlighting",
			"details": "https://github.com/StoneCypher/sublime-apl",
			"releases": [
				{
					"sublime_text": "*",
					"details": "https://github.com/StoneCypher/sublime-apl/tree/master"
				}
			]
		},
		{
			"name": "Appealr",
			"details": "https://github.com/manikrathee/appealr",
			"labels": ["color scheme"],
			"releases": [
				{
					"sublime_text": "*",
					"details": "https://github.com/manikrathee/appealr/tags"
				}
			]
		},
		{
			"name": "AppendSelection",
			"details": "https://github.com/shagabutdinov/sublime-append-selection",
			"donate": "https://github.com/shagabutdinov/sublime-enhanced/blob/master/readme-donations.md",
			"labels": ["sublime-enhanced", "cursors manipulation"],
			"releases": [
				{
					"sublime_text": "*",
					"details": "https://github.com/shagabutdinov/sublime-append-selection/tree/master"
				}
			]
		},
		{
			"name": "Apple Pips Color Scheme",
			"details": "https://github.com/idleberg/ApplePips.tmTheme",
			"labels": ["color scheme"],
			"releases": [
				{
					"sublime_text": "*",
					"details": "https://github.com/idleberg/ApplePips.tmTheme/tree/master"
				}
			]
		},
		{
			"name": "AppleScript Completions and Snippets",
			"details": "https://github.com/idleberg/AppleScript-Sublime-Text",
			"labels": ["auto-complete","build system","snippets"],
			"releases": [
				{
					"sublime_text": "*",
					"details": "https://github.com/idleberg/AppleScript-Sublime-Text/tree/master"
				}
			]
		},
		{
			"details": "https://github.com/facelessuser/ApplySyntax",
			"releases": [
				{
					"sublime_text": "<3000",
					"details": "https://github.com/facelessuser/ApplySyntax/tree/ST2"
				},
				{
					"sublime_text": ">=3000",
					"details": "https://github.com/facelessuser/ApplySyntax/tree/ST3"
				}
			]
		},
		{
			"name": "AppStormJS",
			"details": "https://github.com/Deisss/appstormjs-sublime",
			"labels": ["snippets"],
			"releases": [
				{
					"sublime_text": "*",
					"details": "https://github.com/Deisss/appstormjs-sublime/tags"
				}
			]
		},
		{
			"name": "Aqueducts",
			"details": "https://github.com/brynbellomy/Sublime-Aqueducts",
			"releases": [
				{
					"sublime_text": "*",
					"details": "https://github.com/brynbellomy/Sublime-Aqueducts/tree/master"
				}
			]
		},
		{
			"name": "ArangoExec",
			"details": "https://github.com/jjchiw/ArangoExec",
			"releases": [
				{
					"sublime_text": "*",
					"details": "https://github.com/jjchiw/ArangoExec/tree/master"
				}
			]
		},
		{
			"name": "Arduino-like IDE",
			"details": "https://github.com/Robot-Will/Stino",
			"releases": [
				{
					"sublime_text": "*",
					"details": "https://github.com/Robot-Will/Stino/tree/master"
				}
			]
		},
		{
			"name": "ARFF Syntax Highlighting",
			"details": "https://github.com/TenSoja/arff-syntax",
			"labels": ["language syntax"],
			"releases": [
				{
					"sublime_text": "*",
					"details": "https://github.com/TenSoja/arff-syntax/tree/master"
				}
			]
		},
		{
			"name": "Argument Noun",
			"details": "https://github.com/nliberg/argument-noun",
			"labels": ["editor emulation", "text manipulation", "text navigation"],
			"releases": [
				{
					"sublime_text": "*",
					"details": "https://github.com/nliberg/argument-noun/tree/master"
				}
			]
		},
		{
			"name": "AriaTemplates Highlighter",
			"details": "https://github.com/juliandescottes/sublime-ariatemplates-highlighter",
			"labels": ["language syntax"],
			"releases": [
				{
					"sublime_text": "*",
					"details": "https://github.com/juliandescottes/sublime-ariatemplates-highlighter/tree/master"
				}
			]
		},
		{
			"name": "AriaTemplates Snippets",
			"details": "https://github.com/ariatemplates/sublime-ariatemplates-snippets",
			"labels": ["snippets"],
			"releases": [
				{
					"sublime_text": "*",
					"details": "https://github.com/ariatemplates/sublime-ariatemplates-snippets/tree/master"
				}
			]
		},
		{
			"name": "ARM Assembly",
			"details": "https://github.com/erggo/Sublime-ARM-Assembly",
			"labels": ["language syntax"],
			"releases": [
				{
					"sublime_text": "*",
					"details": "https://github.com/erggo/Sublime-ARM-Assembly/tree/master"
				}
			]
		},
		{
			"name": "Arnold Clark Snippets for Ruby",
			"details": "https://github.com/arnoldclark/ac-ruby-snippets",
			"labels": ["snippets"],
			"releases": [
				{
					"sublime_text": "*",
					"details": "https://github.com/arnoldclark/ac-ruby-snippets/tree/master"
				}
			]
		},
		{
			"name": "Artisan",
			"details": "https://github.com/Narven/sublime-artisan",
			"releases": [
				{
					"sublime_text": "<3000",
					"details": "https://github.com/Narven/sublime-artisan/tree/master"
				}
			]
		},
		{
			"name": "AsAbove",
			"details": "https://github.com/spadgos/sublime-AsAbove",
			"releases": [
				{
					"sublime_text": "<3000",
					"details": "https://github.com/spadgos/sublime-AsAbove/tree/master"
				}
			]
		},
		{
			"name": "Ascetic color schemes",
			"details": "https://github.com/Mendor/sublime-asceticbw",
			"labels": ["color scheme"],
			"releases": [
				{
					"sublime_text": "*",
					"details": "https://github.com/Mendor/sublime-asceticbw/tree/master"
				}
			]
		},
		{
			"name": "ASCII Comment Snippets",
			"details": "https://github.com/dgrebb/ASCII-Comment-Snippets",
			"labels": ["snippets"],
			"releases": [
				{
					"sublime_text": "*",
					"details": "https://github.com/dgrebb/ASCII-Comment-Snippets/tree/master"
				}
			]
		},
		{
			"name": "ASCII Cowpletions",
			"details": "https://github.com/idleberg/ASCII-Cowpletions",
			"labels": ["snippets"],
			"releases": [
				{
					"sublime_text": "*",
					"details": "https://github.com/idleberg/ASCII-Cowpletions/tree/master"
				}
			]
		},
		{
			"name": "ASCII Decorator",
			"labels": ["text manipulation", "formatting"],
			"details": "https://github.com/viisual/ASCII-Decorator",
			"releases": [
				{
					"sublime_text": "*",
					"details": "https://github.com/viisual/ASCII-Decorator/tree/master"
				}
			]
		},
		{
			"name": "ASCII Presentation",
			"details": "https://github.com/chrisbreiding/ASCIIPresentation",
			"releases": [
				{
					"sublime_text": "*",
					"details": "https://github.com/chrisbreiding/ASCIIPresentation/tags"
				}
			]
		},
		{
			"name": "ASCII Replacer",
			"details": "https://github.com/pjlamb12/AsciiReplacerPlugin",
			"releases": [
				{
					"sublime_text": ">=3000",
					"details": "https://github.com/pjlamb12/AsciiReplacerPlugin/tree/master"
				}
			],
			"previous_names": [
				"Replacer"
			]
		},
		{
			"details": "https://github.com/SublimeText/AsciiDoc",
			"releases": [
				{
					"sublime_text": "*",
					"details": "https://github.com/SublimeText/AsciiDoc/tree/master"
				}
			]
		},
		{
			"name": "ASP Snippets",
			"details": "https://github.com/marcosisocram/asp-snippets",
			"author": "Marcos Paulo",
			"releases": [
				{
					"sublime_text": "*",
					"details": "https://github.com/marcosisocram/asp-snippets/tree/master"
				}
			]
		},
		{
			"name": "Asp.Net File Switch",
			"details": "https://github.com/zhongxingdou/AspNetSwitch",
			"releases": [
				{
					"sublime_text": "<3000",
					"details": "https://github.com/zhongxingdou/AspNetSwitch/tree/master"
				}
			]
		},
		{
			"details": "https://github.com/danielsd/ASPComment",
			"releases": [
				{
					"sublime_text": "*",
					"details": "https://github.com/danielsd/ASPComment/tree/master"
				}
			]
		},
		{
			"name": "Asterisk Config",
			"details": "https://github.com/pnlarsson/SublimeAsteriskConfig",
			"labels": ["language syntax"],
			"releases": [
				{
					"sublime_text": "*",
					"details": "https://github.com/pnlarsson/SublimeAsteriskConfig/tags"
				}
			]
		},
		{
			"name": "Async Snippets",
			"details": "https://github.com/jleonard/Async-Snippets",
			"labels": ["snippets"],
			"releases": [
				{
					"sublime_text": "*",
					"details": "https://github.com/jleonard/Async-Snippets/tree/master"
				}
			]
		},
		{
			"name": "atoum",
			"details": "https://github.com/toin0u/Sublime-atoum",
			"releases": [
				{
					"sublime_text": "<3000",
					"details": "https://github.com/toin0u/Sublime-atoum/tree/master"
				}
			]
		},
		{
			"name": "ATS Syntax Highlight",
			"labels": ["language syntax"],
			"details": "https://github.com/steinwaywhw/ats-mode-sublimetext",
			"releases": [
				{
					"sublime_text": "*",
					"details": "https://github.com/steinwaywhw/ats-mode-sublimetext/tags"
				}
			]
		},
		{
			"name": "Auto Encoding for Python",
			"details": "https://github.com/simme--/Auto-Encoding-for-Python",
			"releases": [
				{
					"sublime_text": "<3000",
					"details": "https://github.com/simme--/Auto-Encoding-for-Python/tree/master"
				}
			]
		},
		{
			"name": "Auto Encoding for Ruby",
			"details": "https://github.com/elomarns/auto-encoding-for-ruby",
			"releases": [
				{
					"sublime_text": "<3000",
					"details": "https://github.com/elomarns/auto-encoding-for-ruby/tree/master"
				}
			]
		},
		{
			"name": "Auto Semi-Colon",
			"details": "https://github.com/vivait/SublimeAutoSemiColon",
			"releases": [
				{
					"sublime_text": "*",
					"details": "https://github.com/vivait/SublimeAutoSemiColon/tree/master"
				}
			]
		},
		{
			"details": "https://github.com/jamesfzhang/auto-save",
			"releases": [
				{
					"sublime_text": "*",
					"details": "https://github.com/jamesfzhang/auto-save/tags"
				}
			]
		},
		{
			"name": "AutoBackups",
			"details": "https://github.com/akalongman/sublimetext-autobackups",
			"author": "Avtandil Kikabidze",
			"releases": [
				{
					"platforms": "*",
					"sublime_text": "*",
					"details": "https://github.com/akalongman/sublimetext-autobackups/tags"
				}
			]
		},
		{
			"name": "Autocomplete Javascript with Method Signature",
			"details": "https://github.com/eladyarkoni/MySignaturePlugin",
			"releases": [
				{
					"sublime_text": "*",
					"details": "https://github.com/eladyarkoni/MySignaturePlugin/tree/master"
				}
			]
		},
		{
<<<<<<< HEAD
			"name": "AutocompletionFuzzy",
			"details": "https://github.com/shagabutdinov/sublime-autocompletion",
			"donate": "https://github.com/shagabutdinov/sublime-enhanced/blob/master/readme-donations.md",
			"labels": ["sublime-enhanced", "text manipulation", "autocompletion"],
			"releases": [
				{
					"sublime_text": "*",
					"details": "https://github.com/shagabutdinov/sublime-autocompletion/tree/master"
=======
			"name": "AutoCompleteJS",
			"details": "https://github.com/SublimeText/AutoCompleteJS",
			"releases": [
				{
					"sublime_text": ">=3000",
					"details": "https://github.com/SublimeText/AutoCompleteJS/tree/master"
>>>>>>> 8da6edeb
				}
			]
		},
		{
			"details": "https://github.com/BoundInCode/AutoFileName",
			"releases": [
				{
					"sublime_text": "<3000",
					"details": "https://github.com/BoundInCode/AutoFileName/tree/master"
				},
				{
					"sublime_text": ">=3000",
					"details": "https://github.com/BoundInCode/AutoFileName/tree/st3"
				}
			]
		},
		{
			"name": "autogit",
			"details": "https://github.com/chrisparnin/autogit-st",
			"releases": [
				{
					"sublime_text": "<3000",
					"details": "https://github.com/chrisparnin/autogit-st/tree/master"
				}
			]
		},
		{
			"name": "AutoImport",
			"details": "https://github.com/shagabutdinov/sublime-keyword",
			"donate": "https://github.com/shagabutdinov/sublime-enhanced/blob/master/readme-donations.md",
			"labels": ["sublime-enhanced", "text manipulation"],
			"releases": [
				{
					"sublime_text": "*",
					"details": "https://github.com/shagabutdinov/sublime-keyword/tree/master"
				}
			]
		},
		{
			"name": "Automatic Backups",
			"details": "https://github.com/joelpt/sublimetext-automatic-backups",
			"releases": [
				{
					"sublime_text": "<3000",
					"details": "https://github.com/joelpt/sublimetext-automatic-backups/tree/master"
				}
			]
		},
		{
			"name": "AutomaticFullscreen",
			"details": "https://github.com/lefoy/AutomaticFullscreen",
			"releases": [
				{
					"sublime_text": "*",
					"platforms": "*",
					"details": "https://github.com/lefoy/AutomaticFullscreen/tree/master"
				}
			]
		},
		{
			"name": "AutoPEP8",
			"details": "https://github.com/wistful/SublimeAutoPEP8",
			"releases": [
				{
					"sublime_text": "*",
					"platforms": "*",
					"details": "https://github.com/wistful/SublimeAutoPEP8/tags"
				}
			]
		},
		{
			"name": "AutoPHPDollar",
			"details": "https://github.com/graarh/sublime-AutoPHPDollar",
			"releases": [
				{
					"sublime_text": "<3000",
					"details": "https://github.com/graarh/sublime-AutoPHPDollar/tree/master"
				}
			]
		},
		{
			"name": "Autoprefixer",
			"details": "https://github.com/sindresorhus/sublime-autoprefixer",
			"homepage": "https://github.com/sindresorhus/sublime-autoprefixer",
			"labels": [
				"text manipulation",
				"prefix",
				"css"
			],
			"releases": [
				{
					"sublime_text": "*",
					"details": "https://github.com/sindresorhus/sublime-autoprefixer/tree/master"
				}
			]
		},
		{
			"details": "https://github.com/SublimeText/AutoSelect",
			"releases": [
				{
					"sublime_text": "*",
					"details": "https://github.com/SublimeText/AutoSelect/tree/master"
				}
			]
		},
		{
			"details": "https://github.com/TikiTDO/AutoSlim",
			"releases": [
				{
					"sublime_text": "<3000",
					"details": "https://github.com/TikiTDO/AutoSlim/tree/master"
				}
			]
		},
		{
			"name": "AutoSoftWrap",
			"details": "https://github.com/mandx/SublimeAutoSoftWrap",
			"releases": [
				{
					"sublime_text": "*",
					"details": "https://github.com/mandx/SublimeAutoSoftWrap/tree/master"
				}
			]
		},
		{
			"name": "AutoSpell",
			"details": "https://github.com/wburningham/AutoSpell",
			"releases": [
				{
					"sublime_text": ">=3000",
					"details": "https://github.com/wburningham/AutoSpell/tags"
				}
			]
		},
		{
			"name": "Autotools",
			"details": "https://github.com/ptomato/sublime_autotools",
			"labels": ["language syntax"],
			"releases": [
				{
					"sublime_text": "*",
					"details": "https://github.com/ptomato/sublime_autotools/tags"
				}
			]
		},
		{
			"name": "AutoUpdateSourceHeader",
			"details": "https://github.com/Harurow/sublime_autoupdatesourceheader",
			"releases": [
				{
					"sublime_text": "*",
					"details": "https://github.com/Harurow/sublime_autoupdatesourceheader/tags"
				}
			]
		},
		{
			"name": "AutoWidth",
			"details": "https://github.com/sjpfenninger/autowidth",
			"releases": [
					{
							"sublime_text": ">=3000",
							"details": "https://github.com/sjpfenninger/autowidth/tags"
					}
			]
		},
		{
			"name": "AVR",
			"details": "https://github.com/kblomqvist/SublimeAVR",
			"releases": [
				{
					"sublime_text": "*",
					"details": "https://github.com/kblomqvist/SublimeAVR/tags"
				}
			]
		},
		{
			"details": "https://github.com/voventus/AVR-ASM-Sublime",
			"labels": ["language syntax"],
			"releases": [
				{
					"sublime_text": "*",
					"details": "https://github.com/voventus/AVR-ASM-Sublime/tree/master"
				}
			]
		},
		{
			"name": "Aweibo",
			"details": "https://github.com/ivershuo/sublime-aweibo",
			"releases": [
				{
					"sublime_text": "<3000",
					"details": "https://github.com/ivershuo/sublime-aweibo/tree/master"
				}
			]
		},
		{
			"name": "Awk",
			"details": "https://github.com/JohnNilsson/awk-sublime",
			"labels": ["language syntax"],
			"releases": [
				{
					"sublime_text": "*",
					"details": "https://github.com/JohnNilsson/awk-sublime/tree/master"
				}
			]
		}
	]
}<|MERGE_RESOLUTION|>--- conflicted
+++ resolved
@@ -1113,7 +1113,16 @@
 			]
 		},
 		{
-<<<<<<< HEAD
+			"name": "AutoCompleteJS",
+			"details": "https://github.com/SublimeText/AutoCompleteJS",
+			"releases": [
+				{
+					"sublime_text": ">=3000",
+					"details": "https://github.com/SublimeText/AutoCompleteJS/tree/master"
+				}
+			]
+		},
+		{
 			"name": "AutocompletionFuzzy",
 			"details": "https://github.com/shagabutdinov/sublime-autocompletion",
 			"donate": "https://github.com/shagabutdinov/sublime-enhanced/blob/master/readme-donations.md",
@@ -1122,14 +1131,6 @@
 				{
 					"sublime_text": "*",
 					"details": "https://github.com/shagabutdinov/sublime-autocompletion/tree/master"
-=======
-			"name": "AutoCompleteJS",
-			"details": "https://github.com/SublimeText/AutoCompleteJS",
-			"releases": [
-				{
-					"sublime_text": ">=3000",
-					"details": "https://github.com/SublimeText/AutoCompleteJS/tree/master"
->>>>>>> 8da6edeb
 				}
 			]
 		},
