--- conflicted
+++ resolved
@@ -1230,25 +1230,6 @@
 				{
 					"sublime_text": "*",
 					"branch": "master"
-				}
-			]
-		},
-		{
-<<<<<<< HEAD
-			"name": "Lua Jump Definition",
-=======
-			"name": "LuaJumpDefinition",
->>>>>>> 2d61c53c
-			"details": "https://github.com/RuiZhuo/LuaJumpDefinition",
-			"labels": ["lua"],
-			"releases": [
-				{
-<<<<<<< HEAD
-					"sublime_text": "*",
-=======
-					"sublime_text": ">=3000",
->>>>>>> 2d61c53c
-					"tags": true
 				}
 			]
 		},
@@ -1288,6 +1269,18 @@
 			]
 		},
 		{
+			"name": "LuaJumpDefinition",
+			"details": "https://github.com/RuiZhuo/LuaJumpDefinition",
+			"previous_names": ["Lua Jump Definition"],
+			"labels": ["lua"],
+			"releases": [
+				{
+					"sublime_text": ">=3000",
+					"tags": true
+				}
+			]
+		},
+		{
 			"name": "LuaProjectHelper",
 			"details": "https://github.com/ken48/LuaProjectHelper",
 			"labels": ["lua"],
