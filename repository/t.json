{
	"schema_version": "3.0.0",
	"packages": [
		{
			"name": "Tab Filter",
			"details": "https://github.com/robinmalburn/sublime-tabfilter",
			"author": "Robin Malburn",
			"releases": [
				{
					"sublime_text": "*",
					"tags": true
				}
			]
		},
		{
			"name": "Tabify",
			"details": "https://github.com/corcorb/sublime_tabify",
			"author": "bcorcoran",
			"releases": [
				{
					"sublime_text": "*",
					"tags": true
				}
			]
		},
		{
			"name": "Table Cleaner",
			"details": "https://github.com/amisarca/Sublime-Text-Table-Cleaner",
			"releases": [
				{
					"sublime_text": ">=3000",
					"tags": true
				},
				{
					"sublime_text": "<3000",
					"base": "https://github.com/amisarca/Sublime-Text-2-Table-Cleaner",
					"tags": true
				}
			]
		},
		{
			"name": "Table of comments",
			"details": "https://github.com/kizza/Table-of-comments",
			"labels": ["comments", "documentation", "utils"],
			"releases": [
				{
					"sublime_text": "*",
					"tags": true
				}
			]
		},
		{
			"name": "Tabletop Simulator Lua",
			"details": "https://github.com/rolandostar/tabletopsimulator-lua-sublime",
			"releases": [
				{
					"sublime_text": ">=3000",
					"tags": true
				}
			]
		},
		{
			"name": "TabNukerNuker",
			"details": "https://github.com/jnvsor/TabNukerNuker",
			"author": "Jonathan Vollebregt",
			"labels": ["indentation"],
			"releases": [
				{
					"sublime_text": ">=3000",
					"tags": true
				}
			]
		},
		{
			"name": "tabr",
			"details": "https://github.com/mghweb/SublimeTabr",
			"author": "Max Hegler",
			"labels": ["text manipulation", "text selection", "commands"],
			"releases": [
				{
					"sublime_text": "*",
					"tags": true
				}
			]
		},
		{
			"name": "Tabright",
			"details": "https://github.com/mgussekloo/Tabright",
			"author": "Martijn Gussekloo",
			"releases": [
				{
					"sublime_text": "*",
					"branch": "master"
				}
			]
		},
		{
			"details": "https://github.com/facelessuser/TabsExtra",
			"releases": [
				{
					"sublime_text": ">=3000",
					"tags": "st3-"
				}
			]
		},
		{
			"name": "TabsLimiter",
			"details": "https://github.com/ejoubaud/SublimeTabsLimiter",
			"releases": [
				{
					"sublime_text": "<3000",
					"branch": "master"
				}
			]
		},
		{
			"name": "TabSnippets",
			"details": "https://github.com/oleksiyk/SublimeTabSnippets",
			"releases": [
				{
					"sublime_text": ">=3000",
					"tags": true
				}
			]
		},
		{
			"name": "TabsShortcuts",
			"details": "https://github.com/ejoubaud/SublimeTabsShortcuts",
			"releases": [
				{
					"sublime_text": "*",
					"branch": "master"
				}
			]
		},
		{
			"details": "https://github.com/jbrooksuk/TabsToTable",
			"releases": [
				{
					"sublime_text": ">=3000",
					"branch": "master"
				}
			]
		},
		{
			"name": "TabTeleport",
			"details": "https://github.com/Farit/TabTeleport",
			"author": "Farit Sadykov",
			"labels": ["tab navigation"],
			"releases": [
				{
					"sublime_text": ">=3000",
					"tags": true
				}
			]
		},
		{
			"name": "Tachyons Autocomplete",
			"details": "https://github.com/webchun/tachyons-sublime-autocomplete",
			"author": "Webchun",
			"labels": ["auto-complete"],
			"releases": [
				{
					"sublime_text": "*",
					"tags": true
				}
			]
		},
		{
			"name": "TADS3",
			"details": "https://github.com/VoidPhantom/sublime-tads3",
			"labels": ["language syntax"],
			"releases": [
				{
					"sublime_text": "*",
					"tags": true
				}
			]
		},
		{
			"name": "Tagger Script Syntax",
			"details": "https://github.com/phw/sublime-tagger-script-syntax",
			"labels": ["MusicBrainz", "language syntax"],
			"releases": [
				{
					"sublime_text": "*",
					"tags": true
				}
			]
		},
		{
			"name": "Tagify",
			"details": "https://github.com/taigh/sublime-tagify",
			"releases": [
				{
					"sublime_text": "*",
					"branch": "master"
				}
			]
		},
		{
			"name": "TagWrapper",
			"details": "https://github.com/ignacysokolowski/SublimeTagWrapper",
			"releases": [
				{
					"sublime_text": "<3000",
					"branch": "master"
				}
			]
		},
		{
			"name": "Takana",
			"details": "https://github.com/mechio/takana-sublime",
			"releases": [
				{
					"sublime_text": "*",
					"branch": "master"
				}
			]
		},
		{
			"name": "TamarinAssist",
			"details": "https://github.com/lordqwerty/TamarinAssist",
			"labels": ["Tamarin Prover", "spthy", "Language Syntax"],
			"releases": [
				{
					"sublime_text": ">=3092",
					"platforms": ["osx", "linux"],
					"tags": true
				}
			]
		},
		{
			"name": "Task",
			"details": "https://github.com/samsonw/SublimeTask",
			"labels": ["todo", "GTD", "tasks"],
			"releases": [
				{
					"sublime_text": "<3000",
					"tags": "st2-"
				},
				{
					"sublime_text": ">=3000",
					"tags": "st3-"
				}
			]
		},
		{
			"name": "Task Timer",
			"details": "https://github.com/jcowgar/sublime-task-timer",
			"releases": [
				{
					"sublime_text": "<3000",
					"branch": "master"
				}
			]
		},
		{
			"name": "Taskwarrior",
			"details": "https://github.com/kostajh/sublime-taskwarrior",
			"releases": [
				{
					"sublime_text": "<3000",
					"branch": "master"
				}
			]
		},
		{
			"name": "TASM Syntax",
			"details": "https://github.com/ManuelBlanc/sublime-tasm-syntax",
			"releases": [
				{
					"sublime_text": "*",
					"tags": true
				}
			]
		},
		{
			"name": "tastic Snippets",
			"details": "https://github.com/thespacedoctor/tastic-Sublime-Snippets",
			"releases": [
				{
					"sublime_text": "*",
					"tags": true
				}
			]
		},
		{
			"name": "Tau Time Tracker",
			"details": "https://github.com/und1f/tau-time-tracker",
			"releases": [
				{
					"sublime_text": "<3000",
					"branch": "master"
				}
			]
		},
		{
			"name": "Tcsh and Csh Mode",
			"details": "https://github.com/supergra/tcsh-sublime",
			"releases": [
				{
					"sublime_text": "*",
					"branch": "master"
				}
			]
		},
		{
			"name": "Tea Color Scheme",
			"details": "https://github.com/watergear/sublime-tea-color-scheme",
			"labels": ["color scheme"],
			"releases": [
				{
					"sublime_text": "*",
					"tags": true
				}
			]
		},
		{
			"name": "Teaspoon",
			"details": "https://github.com/emn178/sublime-text-2-teaspoon",
			"releases": [
				{
					"sublime_text": "<3000",
					"branch": "master"
				}
			]
		},
		{
			"name": "TECS",
			"details": "https://github.com/tcppjp/SublimeTecs",
			"labels": ["tecs", "toppers", "embedded", "component system"],
			"releases": [
				{
					"sublime_text": ">=3000",
					"tags": true
				}
			]
		},
		{
			"name": "Telerik AppBuilder",
			"details": "https://github.com/Icenium/appbuilder-sublime-package",
			"releases": [
				{
					"sublime_text": "*",
					"tags": true
				}
			]
		},
		{
			"name": "TemplateNinja",
			"details": "https://github.com/xamado/sublime-templateninja",
			"releases": [
				{
					"sublime_text": "<3000",
					"branch": "master"
				}
			]
		},
		{
			"name": "TemplateToolkit",
			"details": "https://github.com/znuny/TemplateToolkit-sublime",
			"author": "Znuny GmbH",
			"labels": ["TemplateToolkit", "Template Toolkit", "syntax", "snippets"],
			"releases": [
				{
					"sublime_text": "*",
					"tags": true
				}
			]
		},
		{
			"name": "Tensorflow",
			"details": "https://github.com/baptisteArnaud/Sublime-Tensorflow",
			"releases": [
				{
					"sublime_text": "*",
					"tags": true
				}
			]
		},
		{
			"name": "Tera Term Language",
			"details": "https://bitbucket.org/tkyjhr/st_teraterm",
			"releases": [
				{
					"sublime_text": "*",
					"tags": true
				}
			]
		},
		{
			"name": "Term Presenter",
			"details": "https://github.com/fd/term-presenter-sublime",
			"releases": [
				{
					"sublime_text": "*",
					"tags": true
				}
			]
		},
		{
			"name": "Terminal In Packages",
			"details": "https://github.com/Proyecto513/sublime-terminal-in-packages",
			"releases":[
				{
					"sublime_text": "*",
					"tags": true
				}
			]
		},
		{
			"name": "Terminal Notifier",
			"details": "https://github.com/davidolrik/sublime-terminal-notifier",
			"donate": "https://david.olrik.dk/donate/github",
			"releases": [
				{
					"sublime_text": ">=3000",
					"platforms": "osx",
					"tags": true
				}
			]
		},
		{
			"name": "Terminality",
			"details": "https://github.com/spywhere/Terminality",
			"labels": ["console", "repl", "terminal", "utilities", "utils"],
			"releases": [
				{
					"sublime_text": ">=3000",
					"tags": true
				}
			]
		},
		{
			"name": "TerminalProjectFolder",
			"details": "https://github.com/shagabutdinov/sublime-terminal-project-folder",
			"donate": "https://github.com/shagabutdinov/sublime-enhanced/blob/master/readme-donations.md",
			"labels": ["sublime-enhanced", "terminal"],
			"releases": [
				{
					"sublime_text": "*",
					"branch": "master"
				}
			]
		},
		{
			"details": "https://github.com/Wramberg/TerminalView",
			"labels": ["terminal", "console", "shell", "bash"],
			"name": "TerminalView",
			"releases": [
				{
					"platforms": ["osx", "linux"],
					"sublime_text": ">=3092",
					"tags": true
				}
			]
		},
		{
			"name": "termX",
			"previous_names": ["MacTerminal"],
			"homepage": "http://malinowski.be/termX",
			"details": "https://github.com/afterdesign/termX",
			"labels": ["terminal"],
			"releases" : [
				{
					"sublime_text": "*",
					"platforms": ["osx", "osx-x64"],
					"tags": true
				}
			]
		},
		{
			"details": "https://github.com/marijnh/tern_for_sublime",
			"releases": [
				{
					"sublime_text": "*",
					"branch": "master"
				}
			]
		},
		{
			"name": "TernJS",
			"details": "https://github.com/emmetio/sublime-tern",
			"releases": [
				{
					"sublime_text": "*",
					"tags": true
				}
			]
		},
		{
			"name": "Terraform",
			"details": "https://github.com/alexlouden/Terraform.tmLanguage",
			"releases": [
				{
					"sublime_text": "*",
					"tags": true
				}
			]
		},
		{
			"name": "Test",
			"details": "https://github.com/gerardroche/sublime-test",
			"labels": ["testing", "tdd"],
			"releases": [
				{
					"sublime_text": ">=3000",
					"tags": true
				}
			]
		},
		{
			"name": "Test Double",
			"details": "https://github.com/testdouble/sublime-test-double",
			"releases": [
				{
					"sublime_text": "*",
					"branch": "master"
				}
			]
		},
		{
			"name": "Test Jumper",
			"details": "https://github.com/tomcharles/test_jumper",
			"releases": [
				{
					"sublime_text": "*",
					"tags": true,
					"platforms": ["osx"]
				}
			]
		},
		{
			"name": "Test Plier",
			"details": "https://github.com/asfaltboy/Sublime-Test-Plier",
			"labels": ["python", "testing", "build system"],
			"releases": [
				{
					"sublime_text": "*",
					"tags": true
				}
			]
		},
		{
			"name": "Test Switcher",
			"details": "https://github.com/davidmreed/test_switcher",
			"labels": ["testing"],
			"releases": [
				{
					"sublime_text": ">=3000",
					"tags": true
				}
			]
		},
		{
			"name": "TestCafe Test Runner",
			"details": "https://github.com/churkin/testcafe-sublimetext",
			"readme": "https://github.com/churkin/testcafe-sublimetext/blob/master/README.md",
			"labels": ["testing", "testcafe", "auto-testing", "test"],
			"releases": [
				{
					"sublime_text": "*",
					"tags": true
				}
			]
		},
		{
			"details": "https://github.com/CraigWilliams/TestChooser",
			"releases": [
				{
					"sublime_text": "<3000",
					"branch": "master"
				}
			]
		},
		{
			"name": "TestExUnit",
			"details": "https://github.com/Dania02525/TestExUnit",
			"author": "Dania02525 (Dania Simmons)",
			"labels": ["elixir", "testing", "exunit"],
			"releases": [
				{
					"sublime_text": ">=3000",
					"platforms": ["osx", "linux"],
					"tags": true
				}
			]
		},
		{
			"details": "https://github.com/lucatume/testify",
			"author": "theAverageDev (Luca Tumedei)",
			"labels": ["test"],
			"releases": [
				{
					"sublime_text": "*",
					"branch": "master"
				}
			]
		},
		{
			"name": "testNameGenerator",
			"details": "https://github.com/testNameGenerator/SublimeText-plugin",
			"releases": [
				{
					"sublime_text": "*",
					"tags": true
				}
			]
		},
		{
			"name": "TestRSpec",
			"details": "https://github.com/astrauka/TestRSpec",
			"previous_names": ["Test RSpec"],
			"labels": ["ruby", "testing", "rspec", "spec"],
			"releases": [
				{
					"sublime_text": "*",
					"tags": true
				}
			]
		},
		{
			"name": "TeXPreview",
			"details": "https://github.com/alexkorovkov/TeXPreview",
			"labels": ["tex", "latex", "preview"],
			"releases": [
				{
					"sublime_text": "*",
					"tags": true
				}
			]
		},
		{
			"name": "Text Pastry",
			"details": "https://github.com/duydao/Text-Pastry",
			"releases": [
				{
					"sublime_text": "*",
					"tags": true
				}
			]
		},
		{
			"name": "Text Reader",
			"details": "https://github.com/jedy/SublimeReader",
			"releases": [
				{
					"sublime_text": "<3000",
					"branch": "master"
				}
			]
		},
		{
			"details": "https://github.com/chaosphere2112/TextCommands",
			"releases": [
				{
					"sublime_text": "<3000",
					"branch": "master"
				}
			]
		},
		{
			"name": "textract",
			"details": "https://github.com/germtb/textract",
			"releases": [
				{
					"sublime_text": ">=3000",
					"tags": true
				}
			]
		},
		{
			"name": "Theme - Afterglow",
			"details": "https://github.com/YabataDesign/afterglow-theme",
			"labels": ["theme"],
			"releases": [
				{
					"sublime_text": "*",
					"tags": true
				}
			]
		},
		{
			"name": "Theme - Alpenglow",
			"details": "https://github.com/AlpenglowTheme/alpenglow-theme",
			"labels": ["theme"],
			"releases": [
				{
					"sublime_text": "*",
					"tags": true
				}
			]
		},
		{
			"name": "Theme - amCoder",
			"details": "https://github.com/auiWorks/amCoder",
			"labels": ["theme"],
			"releases": [
				{
					"sublime_text": "*",
					"tags": true
				}
			]
		},
		{
			"name": "Theme - Aqua",
			"details": "https://github.com/cafarm/aqua-theme",
			"labels": ["theme"],
			"previous_names": ["Theme - Soda Refined"],
			"releases": [
				{
					"sublime_text": "<3000",
					"branch": "master"
				}
			]
		},
		{
			"name": "Theme - Argonaut",
			"details": "https://github.com/pwaleczek/Argonaut",
			"labels": ["theme"],
			"releases": [
				{
					"sublime_text": "*",
					"branch": "master"
				}
			]
		},
		{
			"name": "Theme - Aristocat",
			"details": "https://github.com/ddeville/aristocat-theme",
			"labels": ["theme"],
			"releases": [
				{
					"sublime_text": "*",
					"tags": true
				}
			]
		},
		{
			"name": "Theme - Arzy",
			"details": "https://github.com/rzProjects/arzy",
			"labels": ["theme"],
			"releases": [
				{
					"sublime_text": "*",
					"tags": true
				}
			]
		},
		{
			"name": "Theme - Asphalt",
			"details": "https://github.com/Orlmente/Theme-Asphalt",
			"labels": ["theme"],
			"releases": [
				{
					"sublime_text": ">=3000",
					"tags": true
				}
			]
		},
		{
			"name": "Theme - Augmented Reaction",
			"details": "https://github.com/ESWAT/augmentedreaction-theme",
			"labels": ["theme"],
			"releases": [
				{
					"sublime_text": "*",
					"branch": "master"
				}
			]
		},
		{
			"name": "Theme - Autumn",
			"details": "https://github.com/DiegoAz/Theme-Autumn",
			"labels": ["theme", "color scheme"],
			"releases": [
				{
					"sublime_text": ">=3000",
					"tags": true
				}
			]
		},
		{
			"name": "Theme - Bamboo",
			"details": "https://github.com/gzhihao/bamboo-theme",
			"labels": ["theme"],
			"releases": [
				{
					"sublime_text": ">=3000",
					"tags": true
				}
			]
		},
		{
			"name": "Theme - Brackets",
			"details": "https://github.com/leszekr/Theme-Brackets",
			"labels": ["theme"],
			"releases": [
				{
					"sublime_text": "<3000",
					"branch": "master"
				}
			]
		},
		{
			"name": "Theme - Broceanic",
			"details": "https://github.com/kenwheeler/broceanic-theme",
			"labels": ["theme"],
			"releases": [
				{
					"sublime_text": "*",
					"tags": true
				}
			]
		},
		{
			"name": "Theme - Brogrammer",
			"details": "https://github.com/kenwheeler/brogrammer-theme",
			"labels": ["theme"],
			"releases": [
				{
					"sublime_text": "*",
					"branch": "master"
				}
			]
		},
		{
			"name": "Theme - Carmesim",
			"details": "https://github.com/sergiokopplin/carmesim",
			"labels": ["theme"],
			"releases": [
				{
					"sublime_text": "*",
					"tags": true
				}
			]
		},
		{
			"name": "Theme - Centurion",
			"details": "https://github.com/allanhortle/Centurion",
			"labels": ["theme"],
			"previous_names": ["Theme - Centurion Blue"],
			"releases": [
				{
					"sublime_text": "*",
					"tags": true
				}
			]
		},
		{
			"name": "Theme - Cobalt2",
			"details": "https://github.com/wesbos/cobalt2",
			"labels": ["theme", "color scheme"],
			"releases": [
				{
					"sublime_text": "*",
					"tags": true
				}
			]
		},
		{
			"name": "Theme - Coffee",
			"details": "https://github.com/toddses/coffee",
			"labels": ["theme"],
			"releases": [
				{
					"sublime_text": "*",
					"branch": "master"
				}
			]
		},
		{
			"name": "Theme - Cola",
			"details": "https://github.com/nfour/Sublime-Theme-Cola",
			"labels": ["theme"],
			"releases": [
				{
					"sublime_text": ">=3000",
					"tags": true
				}
			]
		},
		{
			"name": "Theme - Curiosity",
			"details": "https://github.com/dmnplb/curiosity",
			"labels": ["theme"],
			"releases": [
				{
					"sublime_text": ">=3000",
					"tags": true
				}
			]
		},
		{
			"name": "Theme - Cyanide",
			"details": "https://github.com/lefoy/cyanide-theme",
			"labels": ["theme"],
			"releases": [
				{
					"sublime_text": "*",
					"tags": true
				}
			]
		},
		{
			"name": "Theme - Dark Eight",
			"details": "https://github.com/Ociidii-Works/dark_eight",
			"labels": ["theme"],
			"releases": [
				{
					"sublime_text": "*",
					"tags": true
				}
			]
		},
		{
			"name": "Theme - Dark Material",
			"details": "https://github.com/artifactdev/Theme-Dark-Material",
			"previous_names": ["Theme - Dark Marterial"],
			"labels": ["theme"],
			"releases": [
				{
					"sublime_text": "*",
					"tags": true
				}
			]
		},
		{
			"name": "Theme - Darkmatter",
			"details": "https://github.com/mpatrick/Sublime-Dark-Matter-Theme",
			"labels": ["theme"],
			"releases": [
				{
					"sublime_text": "*",
					"tags": true
				}
			]
		},
		{
			"name": "Theme - DC",
			"details": "https://github.com/dubeg/theme-dc",
			"labels": ["theme"],
			"releases": [
				{
					"sublime_text": "*",
					"tags": true
				}
			]
		},
		{
			"name": "Theme - DefaultPlus",
			"details": "https://github.com/mediachicken/sublimetext-defaultplus-theme",
			"labels": ["theme"],
			"releases": [
				{
					"sublime_text": "*",
					"tags": true
				}
			]
		},
		{
			"name": "Theme - Delta",
			"details": "https://github.com/TimmyDax/Sublime-Theme-Delta",
			"labels": ["theme"],
			"releases": [
				{
					"sublime_text": "*",
					"tags": true
				}
			]
		},
		{
			"name": "Theme - Eightlime",
			"details": "https://github.com/hrsetyono/eightlime",
			"labels": ["theme"],
			"releases": [
				{
					"sublime_text": "*",
					"branch": "master"
				}
			]
		},
		{
			"name": "Theme - El Capitan",
			"details": "https://github.com/iccir/El-Capitan-Theme",
			"labels": ["theme"],
			"previous_names": ["El Capitan Theme"],
			"releases": [
				{
					"sublime_text": ">=3000",
					"branch": "master"
				}
			]
		},
		{
			"name": "Theme - Elementary",
			"details": "https://github.com/piotrkubisa/sublime-elementary",
			"labels": ["theme", "color scheme"],
			"previous_names": ["Mustang Extended Color Scheme"],
			"releases": [
				{
					"sublime_text": ">=3000",
					"tags": true
				}
			]
		},
		{
			"name": "Theme - Faarikaal",
			"details": "https://github.com/eivind88/faarikaal",
			"releases": [
				{
					"sublime_text": ">=3000",
					"tags": true
				}
			]
		},
		{
			"name": "Theme - Farzher",
			"details": "https://github.com/farzher/Sublime-Text-Themes",
			"labels": ["theme"],
			"releases": [
				{
					"sublime_text": "*",
					"branch": "master"
				}
			]
		},
		{
			"name": "Theme - Fengshui",
			"details": "https://github.com/jobedom/fengshui-theme",
			"labels": ["theme", "color scheme"],
			"releases": [
				{
					"sublime_text": "*",
					"tags": true
				}
			]
		},
		{
			"name": "Theme - Fits",
			"details": "https://github.com/xxxzc/themefits",
			"labels": ["theme"],
			"releases": [
				{
					"sublime_text": ">=3000",
					"tags": true
				}
			]
		},
		{
			"name": "Theme - Fladaptive",
			"details": "https://github.com/inta/sublime-theme-fladaptive",
			"labels": ["theme"],
			"releases": [
				{
					"sublime_text": ">=3143",
					"tags": true
				}
			]
		},
		{
			"name": "Theme - Flatgrammer",
			"details": "https://github.com/artifactdev/flatgrammer-theme",
			"labels": ["theme"],
			"releases": [
				{
					"sublime_text": "*",
					"tags": true
				}
			]
		},
		{
			"name": "Theme - Flatland",
			"details": "https://github.com/thinkpixellab/flatland",
			"labels": ["theme"],
			"releases": [
				{
					"sublime_text": "*",
					"branch": "master"
				}
			]
		},
		{
			"name": "Theme - foculor",
			"details": "https://github.com/bluefirex/sublime-foculor",
			"labels": ["color scheme", "theme"],
			"releases": [
				{
					"sublime_text": ">=3000",
					"tags": true
				}
			]
		},
		{
			"name": "Theme - Fox",
			"details": "https://github.com/karelvuong/st-fox",
			"labels": ["color scheme", "theme"],
			"releases": [
				{
					"sublime_text": "*",
					"tags": true
				}
			]
		},
		{
			"name": "Theme - Freesia",
			"details": "https://github.com/nilium/st-theme-freesia",
			"labels": ["theme"],
			"releases": [
				{
					"sublime_text": ">=3000",
					"tags": true
				}
			]
		},
		{
			"name": "Theme - GaganSoda",
			"details": "https://github.com/gj1118/soda-theme",
			"labels": ["theme"],
			"releases": [
				{
					"sublime_text": "*",
					"tags": true
				}
			]
		},
		{
			"name": "Theme - Glacier",
			"details": "https://github.com/shovelandsandbox/glacier-theme",
			"labels": ["theme", "color scheme"],
			"releases": [
				{
					"sublime_text": "*",
					"branch": "master"
				}
			]
		},
		{
			"name": "Theme - Gravity",
			"details": "https://github.com/frankyonnetti/gravity-sublime-theme",
			"labels": ["theme"],
			"releases": [
				{
					"sublime_text": "*",
					"tags": true
				}
			]
		},
		{
			"name": "Theme - Haft Lang",
			"details": "https://github.com/amirrustam/haft-lang",
			"labels": ["theme", "color scheme"],
			"previous_names": ["Haft Lang - Theme"],
			"releases": [
				{
					"sublime_text": "*",
					"tags": true
				}
			]
		},
		{
			"name": "Theme - Hero",
			"details": "https://github.com/nickbalestra/hero",
			"labels": ["theme", "color scheme"],
			"releases": [
				{
					"sublime_text": ">=3000",
					"tags": true
				}
			]
		},
		{
			"name": "Theme - Honeykoa",
			"details": "https://github.com/radioreve/Honeykoa-theme",
			"author": "Radioreve",
			"labels": ["theme"],
			"releases": [
				{
					"sublime_text": ">=3000",
					"tags": true
				}
			]
		},
		{
			"name": "Theme - Hsiang",
			"details": "https://github.com/xianghongai/Theme-Hsiang",
			"labels": ["theme", "color scheme"],
			"author": "xianghongai",
			"releases": [
				{
					"sublime_text": ">=3000",
					"tags": true
				}
			]
		},
		{
			"name": "Theme - HueAccent",
			"details": "https://github.com/Gliptal/Theme-HueAccent",
			"labels": ["theme"],
			"releases": [
				{
					"sublime_text": "*",
					"tags": true
				}
			]
		},
		{
			"name": "Theme - Interstellar",
			"details": "https://github.com/flovan/interstellar-package",
			"labels": ["theme", "color scheme"],
			"releases": [
				{
					"sublime_text": "*",
					"tags": true
				}
			]
		},
		{
			"name": "Theme - itg.flat",
			"details": "https://github.com/itsthatguy/theme-itg-flat",
			"labels": ["theme"],
			"releases": [
				{
					"sublime_text": "*",
					"branch": "master"
				}
			]
		},
		{
			"name": "Theme - Kronuz",
			"details": "https://github.com/Kronuz/Kronuz-Theme",
			"labels": ["theme", "color scheme"],
			"releases": [
				{
					"sublime_text": "*",
					"tags": true
				}
			]
		},
		{
			"name": "Theme - Ksix",
			"details": "https://github.com/matiasmoya/theme-ksix",
			"labels": ["theme"],
			"releases": [
				{
					"sublime_text": "*",
					"tags": true
				}
			]
		},
		{
			"name": "Theme - Lanzhou",
			"details": "https://github.com/kliu/sublime-theme-lanzhou",
			"labels": ["theme"],
			"releases": [
				{
					"sublime_text": "*",
					"tags": true
				}
			]
		},
		{
			"name": "Theme - Legacy",
			"previous_names": ["Theme - Retina"],
			"details": "https://github.com/SublimeText/LegacyTheme",
			"labels": ["theme", "legacy"],
			"releases": [
				{
					"sublime_text": ">3100",
					"tags": true
				}
			]
		},
		{
			"name": "Theme - LevelUpTuts",
			"details": "https://github.com/thecodechef/theme_leveluptuts",
			"labels": ["theme"],
			"releases": [
				{
					"sublime_text": "*",
					"tags": true
				}
			]
		},
		{
			"name": "Theme - LP",
			"details": "https://github.com/dubeg/theme-lp",
			"labels": ["theme"],
			"releases": [
				{
					"sublime_text": "*",
					"tags": true
				}
			]
		},
		{
			"name": "Theme - Lyte",
			"details": "https://github.com/lytedev/lyte-theme",
			"labels": ["theme", "color scheme"],
			"releases": [
				{
					"sublime_text": "*",
					"branch": "master"
				}
			]
		},
		{
			"name": "Theme - Manzhou",
			"details": "https://github.com/manse/sublime-theme-manzhou",
			"labels": ["theme", "color scheme"],
			"releases": [
				{
					"sublime_text": "*",
					"tags": true
				}
			]
		},
		{
			"name": "Theme - Mersi",
			"details": "https://github.com/grandsilence/mersi",
			"labels": ["theme", "color scheme"],
			"releases": [
				{
					"sublime_text": ">=3000",
					"tags": true
				}
			]
		},
		{
			"name": "Theme - Midnight",
			"previous_names": ["Theme - Mignight"],
			"details": "https://github.com/devottam/midnight",
			"labels": ["theme"],
			"releases": [
				{
					"sublime_text": ">=3000",
					"tags": true
				}
			]
		},
		{
			"name": "Theme - Minimist",
			"details": "https://github.com/worg/Minimist-SublimeTheme",
			"author": "worg",
			"labels": ["theme"],
			"releases": [
				{
					"sublime_text": "*",
					"tags": true
				}
			]
		},
		{
			"name": "Theme - Moka",
			"details": "https://github.com/aldomann/sublime-moka",
			"author": "Alfredo Hernández",
			"labels": ["theme"],
			"releases": [
				{
					"sublime_text": "*",
					"branch": "master"
				}
			]
		},
		{
			"name": "Theme - Monokai",
			"details": "https://github.com/joshuahiggins/sublime-text-monokai",
			"author": "Joshua Higgins",
			"labels": ["theme"],
			"releases": [
				{
					"sublime_text": "*",
					"tags": true
				}
			]
		},
		{
			"name": "Theme - Monokai+",
			"details": "https://github.com/wilon/Theme-MonokaiPlus",
			"author": "Weilong Wang",
			"labels": ["theme"],
			"releases": [
				{
					"sublime_text": "*",
					"tags": true
				}
			]
		},
		{
			"name": "Theme - Nexus",
			"details": "https://github.com/EleazarCrusader/nexus-theme",
			"labels": ["theme"],
			"releases": [
				{
					"sublime_text": "*",
					"branch": "master"
				}
			]
		},
		{
			"name": "Theme - Night",
			"details": "https://github.com/amisarca/sublime-text-theme-night",
			"labels": ["theme"],
			"releases": [
				{
					"sublime_text": "*",
					"branch": "master"
				}
			]
		},
		{
			"name": "Theme - Nil",
			"details": "https://github.com/nilium/st2-nil-theme",
			"labels": ["theme"],
			"releases": [
				{
					"sublime_text": "*",
					"branch": "master"
				}
			]
		},
		{
			"name": "Theme - Numix",
			"details": "https://github.com/alperenelhan/sublime-numix-theme",
			"author": "Osman Alperen Elhan",
			"labels": ["theme"],
			"releases": [
				{
					"sublime_text": "*",
					"tags": true
				}
			]
		},
		{
			"name": "Theme - Numix Light",
			"details": "https://github.com/ikenfin/Sublime-Numix-light-theme",
			"labels": ["theme"],
			"releases": [
				{
					"sublime_text": "*",
					"tags": true
				}
			]
		},
		{
			"name": "Theme - One Dark",
			"details": "https://github.com/andresmichel/one-dark-theme",
			"labels": ["theme"],
			"releases": [
				{
					"sublime_text": "*",
					"tags": true
				}
			]
		},
		{
			"name": "Theme - Onlywsx",
			"details": "https://github.com/onlywsx/Theme---Onlywsx",
			"labels": ["theme"],
			"releases": [
				{
					"sublime_text": ">=3000",
					"tags": true
				}
			]
		},
		{
			"name": "Theme - Orchis",
			"details": "https://github.com/aldomann/sublime-orchis",
			"author": "Alfredo Hernández",
			"labels": ["theme"],
			"releases": [
				{
					"sublime_text": "*",
					"branch": "master"
				}
			]
		},
		{
			"name": "Theme - Pacific",
			"details": "https://github.com/hrsetyono/theme_pacific",
			"labels": ["theme"],
			"releases": [
				{
					"sublime_text": "*",
					"tags": true
				}
			]
		},
		{
			"name": "Theme - Petroleum",
			"details": "https://github.com/Ociidii-Works/theme_petroleum",
			"author": "XenHat",
			"description": "A very dark clone of Soda Theme",
			"labels": ["theme", "dark"],
			"releases": [
				{
					"sublime_text": ">=3000",
					"tags": true
				}
			]
		},
		{
			"name": "Theme - Phoenix",
			"details": "https://github.com/netatoo/phoenix-theme",
			"labels": ["theme"],
			"releases": [
				{
					"sublime_text": "*",
					"branch": "master"
				}
			]
		},
		{
			"name": "Theme - Piatto",
			"details": "https://github.com/samuelrafo/piatto",
			"labels": ["theme"],
			"releases": [
				{
					"sublime_text": "*",
					"branch": "master"
				}
			]
		},
		{
			"name": "Theme - Praxis",
			"details": "https://github.com/ascendancyy/praxis",
			"labels": ["theme"],
			"releases": [
				{
					"sublime_text": ">=3000",
					"tags": true
				}
			]
		},
		{
			"name": "Theme - Primer",
			"details": "https://github.com/karelvuong/st-primer",
			"labels": ["color scheme", "theme"],
			"releases": [
				{
					"sublime_text": "*",
					"tags": true
				}
			]
		},
		{
			"name": "Theme - Pseudo OSX",
			"details": "https://github.com/raik/st2-pseudo-osx-theme",
			"labels": ["theme"],
			"releases": [
				{
					"sublime_text": "<3000",
					"branch": "master"
				}
			]
		},
		{
			"name": "Theme - Rainbow",
			"author": "Pradyun Gedam",
			"details": "https://github.com/pradyunsg/Sublime-Rainbow-Theme",
			"labels": ["theme", "adaptive"],
			"releases": [
				{
					"sublime_text": ">=3000",
					"tags": true
				}
			]
		},
		{
			"name": "Theme - Reeder",
			"details": "https://github.com/hyspace/st2-reeder-theme",
			"labels": ["theme"],
			"releases": [
				{
					"sublime_text": "<3000",
					"branch": "master"
				}
			]
		},
		{
			"name": "Theme - Refined",
			"details": "https://github.com/danro/refined-theme",
			"labels": ["theme"],
			"releases": [
				{
					"sublime_text": "<3000",
					"branch": "master"
				}
			]
		},
		{
			"name": "Theme - Refresh",
			"details": "https://github.com/BoundInCode/st2-refresh-theme",
			"labels": ["theme"],
			"releases": [
				{
					"sublime_text": "<3000",
					"branch": "master"
				}
			]
		},
		{
			"name": "Theme - Seti Monokai",
			"details": "https://github.com/poucotm/Theme-SetiMonokai",
			"labels": ["theme"],
			"releases": [
				{
					"sublime_text": ">3000",
					"tags": true
				}
			]
		},
		{
			"name": "Theme - Sienna",
			"details": "https://github.com/johansatge/sienna",
			"labels": ["theme"],
			"releases": [
				{
					"sublime_text": ">=3000",
					"tags": true
				}
			]
		},
		{
			"name": "Theme - Soda",
			"details": "https://github.com/buymeasoda/soda-theme",
			"labels": ["theme"],
			"releases": [
				{
					"sublime_text": "*",
					"branch": "master"
				}
			]
		},
		{
			"name": "Theme - Soda SolarizedDark",
			"details": "https://github.com/electricgraffitti/soda-solarized-dark-theme",
			"labels": ["theme"],
			"releases": [
				{
					"sublime_text": "*",
					"branch": "master"
				}
			]
		},
		{
			"name": "Theme - SoDaReloaded",
			"details": "https://github.com/Miw0/sodareloaded-theme",
			"author": "Miw0",
			"labels": ["theme"],
			"releases": [
				{
					"sublime_text": ">=3000",
					"tags": true
				}
			]
		},
		{
			"name": "Theme - Sodarized",
			"details": "https://github.com/jrolfs/sodarized",
			"labels": ["theme"],
			"releases": [
				{
					"sublime_text": "*",
					"branch": "sodarized"
				}
			]
		},
		{
			"name": "Theme - SodaSeti",
			"details": "https://github.com/confirm/soda-seti-theme",
			"labels": ["theme"],
			"releases": [
				{
					"sublime_text": "*",
					"tags": true
				}
			]
		},
		{
			"name": "Theme - Solarized Flat",
			"details": "https://github.com/circlecrystal/solarized-flat-theme",
			"labels": ["theme", "color scheme"],
			"releases": [
				{
					"sublime_text": "*",
					"tags": true
				}
			]
		},
		{
			"name": "Theme - Solarized Space",
			"details": "https://github.com/nsubiron/sublime-theme-solarized-space",
			"labels": ["theme"],
			"releases": [
				{
					"sublime_text": "*",
					"tags": true
				}
			]
		},
		{
			"name": "Theme - Spaceblack",
			"details": "https://github.com/TheBaronHimself/Spaceblack",
			"labels": ["theme", "color scheme"],
			"releases": [
				{
					"sublime_text": "*",
					"tags": true
				}
			]
		},
		{
			"name": "Theme - Spacefunk",
			"details": "https://github.com/Twiebie/ST-Spacefunk",
			"labels": ["theme", "color scheme"],
			"previous_names": ["Spacefunk"],
			"releases": [
				{
					"sublime_text": "*",
					"tags": true
				}
			]
		},
		{
			"name": "Theme - Spacegray",
			"details": "https://github.com/kkga/spacegray",
			"labels": ["theme"],
			"releases": [
				{
					"sublime_text": "*",
					"tags": true
				}
			]
		},
		{
			"name": "Theme - Spacezero",
			"details": "https://github.com/theJian/Spacezero",
			"labels": ["theme"],
			"releases": [
				{
					"sublime_text": "*",
					"tags": true
				}
			]
		},
		{
			"name": "Theme - Spark",
			"details": "https://github.com/Dustin-Lee/Theme-spark",
			"labels": ["theme"],
			"releases": [
				{
					"sublime_text": "*",
					"tags": true
				}
			]
		},
		{
			"name": "Theme - Superflat Adventures",
			"details": "https://github.com/malyutinegor/superflat-adventures",
			"releases": [
				{
					"sublime_text": "*",
					"tags": true
				}
			]
		},
		{
			"name": "Theme - Superman",
			"details": "https://github.com/cursivecode/superman-theme",
			"labels": ["theme", "color scheme"],
			"releases": [
				{
					"sublime_text": "*",
					"branch": "master"
				}
			]
		},
		{
			"name": "Theme - Tech49",
			"details": "https://github.com/oliverseal/tech49-theme",
			"labels": ["theme"],
			"releases": [
				{
					"sublime_text": "*",
					"tags": true
				}
			]
		},
		{
			"name": "Theme - Toxin",
			"previous_names": ["Toxin Color Scheme"],
			"details": "https://github.com/p3lim/sublime-toxin",
			"labels": ["theme", "color scheme"],
			"releases": [
				{
					"sublime_text": "*",
					"tags": true
				}
			]
		},
		{
			"name": "Theme - TwoDark",
			"details": "https://github.com/erremauro/TwoDark",
			"labels": ["theme"],
			"releases": [
				{
					"sublime_text": "*",
					"tags": true
				}
			]
		},
		{
			"name": "Theme - Vim Blackboard",
			"details": "https://github.com/oubiwann/vim-blackboard-sublime-theme",
			"labels": ["theme"],
			"releases": [
				{
					"sublime_text": "*",
					"tags": true
				}
			]
		},
		{
			"name": "Theme - Watson",
			"details": "https://github.com/dennistimmermann/watson-theme",
			"labels": ["theme"],
			"releases": [
				{
					"sublime_text": "*",
					"branch": "master"
				}
			]
		},
		{
			"name": "Theme - Windows 10",
			"details": "https://github.com/andreibsk/win10-theme",
			"labels": ["theme"],
			"releases": [
				{
					"sublime_text": ">=3000",
					"tags": true
				}
			]
		},
		{
			"name": "ThemeAutomator",
			"details": "https://github.com/vitto/sublime-theme-automator",
			"releases": [
				{
					"sublime_text": "*",
					"branch": "master"
				}
			]
		},
		{
			"name": "Themes Menu Switcher",
			"details": "https://github.com/chmln/sublime-text-theme-switcher-menu",
			"labels": ["theme"],
			"releases": [
				{
					"sublime_text": ">=3000",
					"tags": true
				}
			]
		},
		{
			"details": "https://github.com/facelessuser/ThemeScheduler",
			"releases": [
				{
					"sublime_text": ">=3000",
					"tags": "st3-"
				}
			]
		},
		{
			"details": "https://github.com/facelessuser/ThemeTweaker",
			"releases": [
				{
					"sublime_text": ">=3000",
					"tags": "st3-"
				}
			]
		},
		{
			"name": "Themosis Framework Snippets",
			"details": "https://github.com/wmarquardt/themosis-framework-snippets",
			"author" : "William Marquardt",
			"labels": ["snippets"],
			"releases": [
				{
					"sublime_text": "*",
					"tags": true
				}
			]
		},
		{
			"details": "https://github.com/benweier/Themr",
			"labels": ["theme"],
			"releases": [
				{
					"sublime_text": "*",
					"branch": "master"
				}
			]
		},
		{
			"details": "https://github.com/Nucc/Thesaurus",
			"releases": [
				{
					"sublime_text": "*",
					"branch": "master"
				}
			]
		},
		{
			"name": "Thinkphp",
			"details": "https://github.com/yangweijie/SublimeThinkPHP",
			"previous_names": ["ThinkPHP Snippets"],
			"releases": [
				{
					"sublime_text": "<3000",
					"branch": "master"
				},
				{
					"sublime_text": ">=3000",
					"branch": "ST3"
				}
			]
		},
		{
			"name": "ThreatConnect Exchange Snippets",
			"details": "https://github.com/fhightower/tcex-snippets",
			"labels": ["snippets"],
			"releases": [
				{
					"sublime_text": "*",
					"tags": true
				}
			]
		},
		{
			"name": "ThreatConnect Python Snippets",
			"details": "https://github.com/fhightower/threatconnect-python-snippets",
			"labels": ["snippets"],
			"releases": [
				{
					"sublime_text": "*",
					"tags": true
				}
			]
		},
		{
			"name": "ThreatConnect Share Comments",
			"details": "https://github.com/fhightower/threatconnect-share-comment-snippets",
			"labels": ["snippets"],
			"releases": [
				{
					"sublime_text": "*",
					"tags": true
				}
			]
		},
		{
			"name": "Three.js Autocomplete",
			"details": "https://github.com/blackjk3/threejs-sublime",
			"releases": [
				{
					"sublime_text": "*",
					"branch": "master"
				}
			]
		},
		{
			"name": "ThriftSyntax",
			"details": "https://github.com/xanxys/sublime-thrift",
			"labels": ["language syntax"],
			"releases": [
				{
					"sublime_text": "*",
					"tags": true
				}
			]
		},
		{
			"name": "TicketMaster",
			"details": "https://github.com/amit-bansil/TicketMaster",
			"releases": [
				{
					"sublime_text": ">=3000",
					"tags": true
				}
			]
		},
		{
			"name": "TideSDK Autocomplete",
			"details": "https://github.com/wass3r/tide-sublime",
			"releases": [
				{
					"sublime_text": "*",
					"branch": "master"
				}
			]
		},
		{
			"name": "TidyHTML5",
			"details": "https://github.com/Warin/SublimeTidyHTML",
			"releases": [
				{
					"sublime_text": "<3000",
					"branch": "master"
				}
			]
		},
		{
			"name": "TidyTabs",
			"details": "https://github.com/bradleyboy/TidyTabs-Sublime",
			"releases": [
				{
					"sublime_text": "*",
					"branch": "master"
				}
			]
		},
		{
			"name": "Timenow",
			"details": "https://github.com/filipelinhares/timenow-sublime",
			"releases": [
				{
					"sublime_text": ">=3000",
					"tags": true
				}
			]
		},
		{
			"name": "TimeTracker",
			"details": "https://github.com/Schepotin/SublimeTimeTracker",
			"releases": [
				{
					"sublime_text": ">=3000",
					"tags": true
				}
			]
		},
		{
			"name": "Tinacious Design colour scheme",
			"details": "https://github.com/tinacious/sublime-tinacious-design-syntax",
			"labels": ["color scheme"],
			"releases": [
				{
					"sublime_text": "*",
					"tags": true
				}
			]
		},
		{
			"name": "Tint",
			"details": "https://github.com/yyyc514/Tint",
			"author": "jgoebel",
			"labels": [
				"utilities",
				"terminal",
				"console",
				"command line"
			],
			"releases": [
				{
					"platforms": ["osx", "linux"],
					"sublime_text": ">3000",
					"tags": true
				}
			]
		},
		{
			"name": "TinTin++ Syntax Highlighter",
			"details": "https://bitbucket.org/Mifuyne/tintin-script-syntax-highlighter",
			"releases": [
				{
					"sublime_text": "*",
					"branch": "master"
				}
			]
		},
		{
			"name": "tipJS Snippets",
			"details": "https://github.com/rkJun/sublime-tipJS-snippets",
			"labels": ["snippets"],
			"releases": [
				{
					"sublime_text": "*",
					"branch": "master"
				}
			]
		},
		{
			"name": "Titan Edge Highlighter",
			"details": "https://github.com/ErdemAkin/Titan-Edge-Highlighter",
			"author": "Ali Erdem Akın",
			"labels": ["php", "titan", "edge", "language syntax"],
			"releases": [
				{
					"sublime_text": ">3092",
					"tags": true
				}
			]
		},
		{
			"name": "Titanium Alloy Related",
			"details": "https://github.com/Cyber-Duck/sublime-ti-alloy-related",
			"labels": ["code navigation", "titanium", "alloy"],
			"author": "Cyber-Duck Ltd",
			"releases": [
				{
					"sublime_text": "*",
					"tags": true
				}
			]
		},
		{
			"name": "Titanium API Document",
			"details": "https://github.com/k0sukey/ST2-TitaniumDoc",
			"releases": [
				{
					"sublime_text": "<3000",
					"branch": "master"
				}
			]
		},
		{
			"name": "Titanium API Search",
			"details": "https://github.com/joseitinerarium/ST2-TiSearch",
			"releases": [
				{
					"sublime_text": "<3000",
					"branch": "master"
				}
			]
		},
		{
			"name": "Titanium Build",
			"details": "https://github.com/MattTuttle/sublime-ti-build",
			"releases": [
				{
					"sublime_text": "*",
					"branch": "master"
				}
			]
		},
		{
			"details": "https://github.com/SublimeText/TJ3-syntax-sublimetext2",
			"labels": ["language syntax"],
			"releases": [
				{
					"sublime_text": "*",
					"branch": "master"
				}
			]
		},
		{
<<<<<<< HEAD
			"name": "TM1 Planning Analytics Developer Tools",
			"details": "https://github.com/ajmyers/Sublime-TM1",
			"labels": ["IBM", "TM1", "Turbo Integrator", "Planning Analytics"],
			"releases": [
				{
					"sublime_text": ">3092",
					"tags": true
				}
			]
		},
		{
			"name": "Tmux",
=======
			"name": "Tmux Syntax Highlight",
			"previous_names": ["Tmux"],
>>>>>>> f8cf3608
			"details": "https://github.com/keqh/sublime-tmux-syntax-highlight",
			"labels": ["language syntax"],
			"releases": [
				{
					"sublime_text": "*",
					"branch": "master"
				}
			]
		},
		{
			"name": "tmux_open",
			"details": "https://github.com/huntie/sublime-tmux",
			"labels": ["tmux", "terminal"],
			"releases": [
				{
					"sublime_text": ">=3000",
					"platforms": ["linux", "osx"],
					"tags": true
				}
			]
		},
		{
			"name": "To Hastebin",
			"details": "https://github.com/nicetrysean/SublimeToHastebin",
			"releases": [
				{
					"sublime_text": "*",
					"branch": "master"
				}
			]
		},
		{
			"details": "https://github.com/rodrigoflores/today",
			"releases": [
				{
					"sublime_text": "<3000",
					"branch": "master"
				}
			]
		},
		{
			"name": "Today Color Scheme",
			"details": "https://github.com/juliotrigo/today-sublime-color-scheme",
			"labels": ["color scheme"],
			"releases": [
				{
					"sublime_text": "*",
					"tags": true
				}
			]
		},
		{
			"name": "Todo",
			"details": "https://github.com/Nijikokun/todo-tmbundle",
			"releases": [
				{
					"sublime_text": "*",
					"branch": "master"
				}
			]
		},
		{
			"name": "Todo Manager",
			"details": "https://github.com/tanepiper/sublime-todomanager",
			"releases": [
				{
					"sublime_text": "<3000",
					"branch": "master"
				}
			]
		},
		{
			"name": "Todo.txt Syntax",
			"details": "https://github.com/dertuxmalwieder/SublimeTodoTxt",
			"labels": ["language syntax"],
			"releases": [
				{
					"sublime_text": "*",
					"branch": "master"
				}
			]
		},
		{
			"name": "ToDone",
			"details": "https://github.com/tiffon/sublime-to-done",
			"labels": ["todo", "productivity", "tasks"],
			"previous_names": ["To-Done"],
			"releases": [
				{
					"sublime_text": "*",
					"tags": true
				}
			]
		},
		{
			"name": "TodoReview",
			"details": "https://github.com/jonathandelgado/SublimeTodoReview",
			"labels": ["todo", "search", "review", "comments", "tasks"],
			"previous_names": ["SublimeTODO"],
			"releases": [
				{
					"sublime_text": "*",
					"tags": true
				}
			]
		},
		{
			"name": "Toggle Css Format",
			"details": "https://github.com/speilberg0/SublimeToggleCssFormat",
			"releases": [
				{
					"sublime_text": "*",
					"branch": "master"
				}
			]
		},
		{
			"name": "Toggle Delphi File",
			"details": "https://github.com/alefragnani/toggle-delphi-file",
			"releases": [
				{
					"sublime_text": "*",
					"branch": "master"
				}
			]
		},
		{
			"name": "Toggle File",
			"details": "https://github.com/Harurow/sublime_togglefile",
			"releases": [
				{
					"sublime_text": "*",
					"tags": true
				}
			]
		},
		{
			"name": "Toggle Read-Only",
			"details": "https://github.com/reflog/toggle-readonly",
			"releases": [
				{
					"sublime_text": "*",
					"branch": "master"
				}
			]
		},
		{
			"name": "Toggle RSpec Focus",
			"details": "https://github.com/axsuul/sublime-toggle-rspec-focus",
			"releases": [
				{
					"sublime_text": "*",
					"tags": true
				}
			]
		},
		{
			"name": "Toggle Symbol to String",
			"details": "https://github.com/zoomix/SublimeToggleSymbol",
			"releases": [
				{
					"sublime_text": "*",
					"branch": "master"
				}
			]
		},
		{
			"name": "Toggle the View Read-Only",
			"details": "https://github.com/AxxL/sublime-toggle-readonly",
			"releases": [
				{
					"sublime_text": "*",
					"tags": true
				}
			]
		},
		{
			"name": "Toggle Words",
			"details": "https://github.com/gordio/ToggleWords",
			"previous_names": ["Toggle words"],
			"releases": [
				{
					"sublime_text": "*",
					"branch": "master"
				}
			]
		},
		{
			"name": "ToggleExclude",
			"details": "https://github.com/henvic/ToggleExclude",
			"releases": [
				{
					"sublime_text": "*",
					"branch": "master"
				}
			]
		},
		{
			"name": "ToggleMinimapOnScroll",
			"details": "https://github.com/djjcast/sublime-ToggleMinimapOnScroll",
			"releases": [
				{
					"sublime_text": "*",
					"branch": "master"
				}
			]
		},
		{
			"name": "ToggleNeoVintageous",
			"details": "https://github.com/NeoVintageous/ToggleNeoVintageous",
			"labels": ["toggle", "vim", "vi", "vintage", "vintageous", "neovintageous", "neovim", "nvim", "emulation", "emulator", "editor emulation"],
			"releases": [
				{
					"sublime_text": ">=3000",
					"tags": true
				}
			]
		},
		{
			"name": "ToggleQuotes",
			"details": "https://github.com/spadgos/sublime-ToggleQuotes",
			"releases": [
				{
					"sublime_text": "*",
					"branch": "master"
				}
			]
		},
		{
			"name": "ToggleSettings",
			"details": "https://github.com/lowerworld/SublimeToggleSettings",
			"releases": [
				{
					"sublime_text": "*",
					"branch": "master"
				}
			]
		},
		{
			"name": "ToggleWrap",
			"details": "https://github.com/shagabutdinov/sublime-toggle-wrap",
			"donate": "https://github.com/shagabutdinov/sublime-enhanced/blob/master/readme-donations.md",
			"labels": ["sublime-enhanced", "text manipulation"],
			"releases": [
				{
					"sublime_text": "*",
					"branch": "master"
				}
			]
		},
		{
			"name": "Toks",
			"details": "https://github.com/thomasthorsen/SublimeToks",
			"labels": ["C", "C++", "Source Navigation"],
			"releases": [
				{
					"sublime_text": ">=3000",
					"tags": true
				}
			]
		},
		{
			"name": "TomcatMavenHotReload",
			"details": "https://github.com/francescou/sublime-tomcat-maven",
			"author": "Francesco Uliana",
			"labels": ["tomcat", "maven", "resources"],
			"releases": [
				{
					"sublime_text": "*",
					"tags": true
				}
			]
		},
		{
			"name": "TomDoc",
			"details": "https://github.com/brandonhilkert/TomDoc-Sublime",
			"releases": [
				{
					"sublime_text": "*",
					"branch": "master"
				}
			]
		},
		{
			"name": "TomDoc+",
			"details": "https://github.com/shell/sublime-tomdoc",
			"releases": [
				{
					"sublime_text": "<3000",
					"branch": "master"
				}
			]
		},
		{
			"name": "TOML",
			"details": "https://github.com/Jayflux/sublime_toml_highlighting",
			"releases": [
				{
					"sublime_text": "*",
					"tags": true
				}
			]
		},
		{
			"name": "Tomorrow Color Schemes",
			"details": "https://github.com/theymaybecoders/sublime-tomorrow-theme",
			"labels": ["color scheme"],
			"releases": [
				{
					"sublime_text": "*",
					"branch": "master"
				}
			]
		},
		{
			"name": "Tomorrow Night Italics Color Scheme",
			"details": "https://github.com/kennethreitz/sublime-tomorrow-night-italics-theme",
			"labels": ["color scheme"],
			"releases": [
				{
					"sublime_text": "*",
					"tags": true
				}
			]
		},
		{
			"name": "Toned Color Scheme",
			"details": "https://github.com/mariusz-kowalski/toned",
			"labels": ["color scheme"],
			"releases": [
				{
					"sublime_text": "*",
					"tags": true
				}
			]
		},
		{
			"name": "ToolRunner",
			"details": "https://github.com/KuttKatrea/sublime-toolrunner",
			"author": "Kutt Katrea",
			"releases": [{
				"sublime_text": ">=3000",
				"tags": true
			}]
		},
		{
			"name": "ToolTip-Helper",
			"details": "https://github.com/doobleweb/ToolTip-Helper",
			"author": "dooble",
			"releases": [
				{
					"sublime_text": "*",
					"tags": true
				}
			]
		},
		{
			"name": "TooltipLSL",
			"details": "https://github.com/Makopo/sublime-text-tooltip-lsl",
			"labels": ["tooltip", "help system"],
			"releases": [
				{
					"sublime_text": ">=3070",
					"tags": true
				}
			]
		},
		{
			"name": "Topas Syntax",
			"details": "https://github.com/davidchall/topas-syntax",
			"releases": [
				{
					"sublime_text": "*",
					"tags": true
				}
			]
		},
		{
			"name": "TopCoder Helper",
			"details": "https://github.com/gsingh93/sublime-topcoder-helper",
			"releases": [
				{
					"sublime_text": ">=3000",
					"tags": true
				}
			]
		},
		{
			"name": "Tornado",
			"description": "Template syntax for Python's Tornado web framework.",
			"details": "https://github.com/nickbaum/sublime-tornado/",
			"labels": ["syntax highlight", "python", "html"],
			"releases": [
				{
					"sublime_text": ">=3084",
					"tags": true
				}
			]
		},
		{
			"name": "TortoiseGIT",
			"details": "https://github.com/fyneworks/sublime-TortoiseGIT",
			"labels": ["GIT", "Tortoise", "TortoiseGIT"],
			"releases": [
				{
					"sublime_text": "*",
					"platforms": "windows",
					"tags": true
				}
			]
		},
		{
			"name": "TortoiseGit Context Integration",
			"details": "https://github.com/ses4j/tgit-st3",
			"labels": ["Git", "Tortoise", "TortoiseGit"],
			"releases": [
				{
					"sublime_text": "*",
					"platforms": "windows",
					"tags": true
				}
			]
		},
		{
			"name": "TortoiseSVN",
			"details": "https://github.com/dexbol/sublime-TortoiseSVN",
			"labels": ["CVS", "SVN"],
			"releases": [
				{
					"sublime_text": "*",
					"platforms": "windows",
					"tags": true
				}
			]
		},
		{
			"name": "Toss File",
			"details": "https://github.com/jbaranski/TossFile",
			"releases": [
				{
					"sublime_text": ">=3000",
					"tags": true
				}
			]
		},
		{
			"name": "Touch WSGI",
			"details": "https://github.com/Nalum/Touch-WSGI",
			"releases": [
				{
					"sublime_text": "<3000",
					"branch": "master"
				},
				{
					"sublime_text": ">=3000",
					"branch": "st3"
				}
			]
		},
		{
			"name": "Tpl",
			"details": "https://github.com/fewspider/Tpl",
			"labels": ["javascript", "covert template", "tpl"],
			"releases": [
				{
					"sublime_text": "*",
					"tags": true
				}
			]
		},
		{
			"name": "tQuery",
			"details": "https://github.com/jeromeetienne/tquery-sublime",
			"releases": [
				{
					"sublime_text": "*",
					"branch": "master"
				}
			]
		},
		{
			"name": "TracRPC",
			"details": "https://github.com/lyrixderaven/TracRPC",
			"readme": "https://raw.githubusercontent.com/lyrixderaven/TracRPC/master/README.md",
			"author": "Florian Cech",
			"labels": ["trac", "project management", "tickets"],
			"releases": [
				{
					"sublime_text": ">=3000",
					"tags": true
				}
			]
		},
		{
			"name": "Tradsim",
			"details": "https://github.com/erinata/SublimeTradsim",
			"releases": [
				{
					"sublime_text": "*",
					"branch": "master"
				}
			]
		},
		{
			"name": "Trailing Punctuation",
			"details": "https://github.com/spadgos/TrailingPunctuation",
			"releases": [
				{
					"sublime_text": ">=3000",
					"tags": true
				}
			]
		},
		{
			"details": "https://github.com/SublimeText/TrailingSpaces",
			"releases": [
				{
					"sublime_text": "*",
					"branch": "master"
				}
			]
		},
		{
			"name": "Trainz Config",
			"details": "https://github.com/Dangoo/trainz_config",
			"homepage": "http://trainz-sachsen.com",
			"readme": "https://raw.githubusercontent.com/Dangoo/trainz_config/master/README.md",
			"author": "Daniel Gooß",
			"labels": ["syntax highlight", "language"],
			"releases": [
				{
					"sublime_text": ">=3000",
					"tags": true
				}
			]
		},
		{
			"name": "Transcrypt",
			"details": "https://github.com/eddiejessup/Transcrypt",
			"author": "Elliot Marsden",
			"labels": ["encryption"],
			"releases": [
				{
					"sublime_text": ">=3000",
					"tags": true
				}
			]
		},
		{
			"name": "Transience",
			"details": "https://github.com/jakelucas/sublime-transience",
			"releases": [
				{
					"sublime_text": "<3000",
					"branch": "master"
				}
			]
		},
		{
			"name": "transientNamer Snippets",
			"details": "https://github.com/thespacedoctor/transientNamer-Sublime-Snippets",
			"releases": [
				{
					"sublime_text": "*",
					"tags": true
				}
			]
		},
		{
			"details": "https://github.com/standfast/Translate",
			"releases": [
				{
					"sublime_text": "<3000",
					"branch": "master"
				}
			]
		},
		{
			"name": "Translate-CN",
			"details": "https://github.com/mjd507/Sublime-Translate",
			"releases": [
				{
					"sublime_text": "*",
					"tags": true
				}
			]
		},
		{
			"name": "Translit",
			"details": "https://github.com/malexer/SublimeTranslit",
			"releases": [
				{
					"sublime_text": "*",
					"tags": true
				}
			]
		},
		{
			"name": "Transparency",
			"details": "https://github.com/rexdf/SublimeTextTrans",
			"author": "vhanla",
			"labels": ["theme"],
			"description": "Make the windows transparency",
			"releases": [
				{
					"sublime_text": "*",
					"platforms": "windows",
					"tags": true
				}
			]
		},
		{
			"name": "Transpose Word",
			"details": "https://github.com/Jimbly/SublimeTransposeWord",
			"releases": [
				{
					"sublime_text": "*",
					"tags": true
				}
			]
		},
		{
			"name": "Traverse",
			"details": "https://github.com/jugyo/SublimeTraverse",
			"releases": [
				{
					"sublime_text": "<3000",
					"branch": "master"
				}
			]
		},
		{
			"name": "Travis CI Statusbar",
			"details": "https://github.com/seripap/sublime-travis-ci-status",
			"releases": [
				{
					"sublime_text": ">=3000",
					"tags": true
				}
			]
		},
		{
			"name": "Travis YML Lint",
			"details": "https://github.com/sabhiram/sublime-travis-yml-lint",
			"releases": [
				{
					"sublime_text": "*",
					"tags": true
				}
			]
		},
		{
			"name": "Travis-CI",
			"details": "https://github.com/Section214/ST3-Travis-CI",
			"homepage": "https://section214.com/product/st3-travis-ci/",
			"donate": "https://section214.com/donate/",
			"author": "Dan Griffiths",
			"labels": ["travis", "travis-ci", "continuous integration", "status bar"],
			"releases": [
				{
					"sublime_text": ">=3000",
					"tags": true
				}
			]
		},
		{
			"name": "TreeTop",
			"details": "https://github.com/royvandewater/Sublime2-TreeTop",
			"releases": [
				{
					"sublime_text": "*",
					"branch": "master"
				}
			]
		},
		{
			"name": "Trello",
			"details": "https://github.com/NicoSantangelo/sublime-text-trello",
			"releases": [
				{
					"sublime_text": ">=3000",
					"tags": true
				}
			]
		},
		{
			"details": "https://github.com/jonlabelle/Trimmer",
			"labels": ["text manipulation", "formatting"],
			"releases": [
				{
					"sublime_text": "*",
					"tags": true
				}
			]
		},
		{
			"name": "Tritium",
			"details": "https://github.com/jpatzer/Tritium.tmbundle",
			"releases": [
				{
					"sublime_text": "*",
					"branch": "master"
				}
			]
		},
		{
			"name": "Tron Color Scheme",
			"details": "https://github.com/bcomnes/sublime-tron-color-scheme",
			"labels": ["color scheme", "Tron", "Legacy", "dark", "blue"],
			"releases": [
				{
					"sublime_text": "*",
					"platforms": "*",
					"tags": true
				}
			]
		},
		{
			"name": "Troubleshooting",
			"details": "https://github.com/guillermooo/sublime-troubleshooting",
			"labels": ["troubleshooting", "debugging"],
			"author": ["FichteFoll", "guillermooo"],
			"releases": [
				{
					"sublime_text": ">=3000",
					"tags": true,
					"platforms": "*"
				}
			]
		},
		{
			"name": "Tryton Snippets",
			"details": "https://bitbucket.org/nantic/sublimetext-tryton-snippets",
			"labels": ["tryton", "snippets"],
			"author": ["angelnan", "guillemnan"],
			"releases": [
				{
					"sublime_text": "*",
					"branch": "default"
				}
			]
		},
		{
			"details": "https://github.com/tosher/TSQLEasy",
			"labels": ["SQL Server", "T-SQL", "language syntax"],
			"releases": [
				{
					"sublime_text": "*",
					"platforms": ["windows", "linux"],
					"tags": true
				}
			]
		},
		{
			"name": "TtcnComplete",
			"details": "https://github.com/HuiMi24/TtcnComplete",
			"author": "Hui Mi",
			"labels": ["language syntax", "auto complete", "code navigation"],
			"releases": [
				{
					"sublime_text": "*",
					"tags": true
				}
			]
		},
		{
			"name": "Tubaina (afc)",
			"details": "https://github.com/leonardowolter/tubaina-afc",
			"releases": [
				{
					"sublime_text": "*",
					"branch": "master"
				}
			]
		},
		{
			"name": "Tubsted Color Schemes",
			"details": "https://github.com/eduardolundgren/sublime-tubsted-color-scheme",
			"labels": ["color scheme", "tubster", "tubsted"],
			"releases": [
				{
					"sublime_text": "*",
					"branch": "master"
				}
			]
		},
		{
			"name": "Tully Color Schemes",
			"details": "https://github.com/swartzrock/tully-sublime-schemes",
			"releases": [
				{
					"sublime_text": "*",
					"tags": true
				}
			]
		},
		{
			"name": "Tumblr Themes Syntax and Completions",
			"labels": ["language syntax", "snippets", "templating"],
			"details": "https://github.com/bfred-it/tumblr-themes.tmbundle",
			"releases": [
				{
					"sublime_text": "*",
					"tags": true
				}
			]
		},
		{
			"name": "Tup",
			"details": "https://github.com/petervaro/tup",
			"labels": ["language syntax"],
			"releases": [
				{
					"sublime_text": "*",
					"tags": true
				}
			]
		},
		{
			"name": "TurboBadger",
			"details": "https://github.com/NimbleTools/turbobadger-sublime",
			"labels": ["language syntax"],
			"releases": [
				{
					"sublime_text": "*",
					"tags": true
				}
			]
		},
		{
			"name": "Twee",
			"details": "https://github.com/monospaced/sublime-twee",
			"releases": [
				{
					"sublime_text": "*",
					"branch": "master"
				}
			]
		},
		{
			"name": "TweetLine",
			"details": "https://github.com/fukayatsu/SublimeTweetLine",
			"releases": [
				{
					"sublime_text": "<3000",
					"branch": "master"
				}
			]
		},
		{
			"name": "TwelfTools",
			"details": "https://github.com/nfeltman/TwelfTools",
			"releases": [
				{
					"sublime_text": "*",
					"tags": true
				}
			]
		},
		{
			"name": "Twig",
			"details": "https://github.com/purplefish32/sublime-text-2-twig",
			"releases": [
				{
					"sublime_text": "*",
					"branch": "master"
				}
			]
		},
		{
			"name": "TWiki",
			"details": "https://github.com/darryllawson/SublimeTWiki",
			"releases": [
				{
					"sublime_text": "*",
					"branch": "master"
				}
			]
		},
		{
			"name": "Twilight+",
			"details": "https://github.com/xy2z/SublimeTwilight",
			"labels": ["twilight", "markdown", "color scheme"],
			"releases": [
				{
					"sublime_text": "*",
					"tags": true
				}
			]
		},
		{
			"name": "Twilightcyanide Colorscheme",
			"details": "https://github.com/Centril/sublime-twilightcyanide-colorscheme",
			"labels": ["twilight", "predawn", "cyanide", "color scheme"],
			"releases": [
				{
					"sublime_text": "*",
					"tags": true
				}
			]
		},
		{
			"name": "Twitter Bootstrap ClassNames Completions",
			"details": "https://github.com/Pleasurazy/Sublime-Twitter-Bootstrap-ClassNames",
			"releases": [
				{
					"sublime_text": "*",
					"branch": "master"
				}
			]
		},
		{
			"name": "Twitter Bootstrap Snippets",
			"details": "https://github.com/devtellect/sublime-twitter-bootstrap-snippets",
			"labels": ["snippets"],
			"releases": [
				{
					"sublime_text": "*",
					"branch": "master"
				}
			]
		},
		{
			"name": "Twitter Recess",
			"details": "https://github.com/morganestes/sublime-recess",
			"labels": ["build system", "language syntax", "linting", "minification"],
			"releases": [
				{
					"sublime_text": "*",
					"tags": true
				}
			]
		},
				{
			"name": "TwoColumns",
			"details": "https://github.com/pyking2/TwoColumns",
			"labels": ["layout"],
			"releases": [
				{
					"sublime_text": "*",
					"tags": true
				}
			]
		},
		{
			"name": "TXL syntax highlighting",
			"details": "https://github.com/MikeHoffert/Sublime-Text-TXL-syntax",
			"author": "Mike Hoffert",
			"labels": ["language syntax"],
			"releases": [
				{
					"sublime_text": "*",
					"branch": "master"
				}
			]
		},
		{
			"name": "TXT2PYNB",
			"details": "https://github.com/jmwerner/TXT2PYNB",
			"releases": [
				{
					"sublime_text": "*",
					"tags": true
				}
			]
		},
		{
			"name": "Type Language Syntax",
			"details": "https://github.com/goodmind/language-typelanguage-sublime",
			"labels": ["language syntax"],
			"releases": [
				{
					"sublime_text": "*",
					"tags": true
				}
			]
		},
		{
			"name": "TypeScript",
			"details": "https://github.com/Microsoft/TypeScript-Sublime-Plugin",
			"homepage": "http://typescriptlang.org",
			"donate": null,
			"labels": ["auto-complete", "code navigation", "formatting", "language syntax", "snippets", "typescript", "javascript"],
			"releases": [
				{
					"sublime_text": "*",
					"tags": true
				}
			]
		},
		{
			"name": "TypeScript Compiler",
			"details": "https://github.com/setumiami/sublime-typescript-compiler",
			"releases": [
				{
					"sublime_text": "<3000",
					"branch": "master"
				}
			]
		},
		{
			"name": "TypeScript Syntax",
			"details": "https://github.com/braver/TypeScriptSyntax",
			"releases": [
				{
					"sublime_text": ">3000",
					"tags": true
				}
			]
		},
		{
			"name": "TypescriptCompletion",
			"details": "https://github.com/RonanDrouglazet/TypescriptCompletion",
			"labels": ["typescript", "auto-complete", "text manipulation"],
			"previous_names": ["TSCompletion"],
			"releases": [
				{
					"sublime_text": "*",
					"tags": true
				}
			]
		},
		{
			"name": "TypeShort",
			"details": "https://github.com/jfcherng/sublime-TypeShort",
			"labels": ["snippets", "text manipulation"],
			"releases": [
				{
					"sublime_text": ">=3000",
					"tags": true
				}
			]
		},
		{
			"name": "TypeSnippets",
			"author": "Philipp Rudloff",
			"details": "https://github.com/kleinfreund/TypeSnippets",
			"labels": ["snippets"],
			"releases": [
				{
					"sublime_text": "*",
					"tags": true
				}
			]
		},
		{
			"name": "TypeTodo",
			"details": "https://github.com/NikolayRag/typeTodo",
			"author": "Nikolay Ragozin",
			"labels": ["todo", "organizer"],
			"releases": [
				{
					"sublime_text": "*",
					"branch": "master"
				}
			]
		},
		{
			"name": "Typewriter",
			"details": "https://github.com/alehandrof/Typewriter",
			"releases": [
				{
					"sublime_text": "<3000",
					"branch": "st2"
				},
				{
					"sublime_text": ">=3000",
					"tags": true
				}
			]
		},
		{
			"details": "https://bitbucket.org/DanielSiepmann/typo3-fluid-snippets",
			"author": "Daniel Siepmann",
			"labels": ["snippets"],
			"releases": [
				{
					"sublime_text": "*",
					"branch": "default"
				}
			]
		},
		{
			"name": "TypoFixr",
			"details": "https://github.com/sylzys/TypoFixr",
			"releases": [
				{
					"sublime_text": "*",
					"branch": "master"
				}
			]
		},
		{
			"name": "Typora Markdown App (OSX)",
			"details": "https://github.com/Asoul/typora-markdown-sublime",
			"releases": [
				{
					"sublime_text": "*",
					"platforms": ["osx"],
					"tags": true
				}
			]
		},
		{
			"name": "TypoScript",
			"details": "https://github.com/DanielSiepmann/Sublime-Text-TypoScript",
			"author": "Daniel Siepmann",
			"labels": ["language syntax"],
			"releases": [
				{
					"sublime_text": "*",
					"tags": true
				}
			]
		},
		{
			"name": "TypoScriptr",
			"details": "https://github.com/Kitzberger/SublimeTypoScriptr",
			"author": "Philipp Kitzberger",
			"labels": ["text manipulation", "typoscript"],
			"releases": [
				{
					"sublime_text": "*",
					"tags": true
				}
			]
		}
	]
}<|MERGE_RESOLUTION|>--- conflicted
+++ resolved
@@ -2159,7 +2159,6 @@
 			]
 		},
 		{
-<<<<<<< HEAD
 			"name": "TM1 Planning Analytics Developer Tools",
 			"details": "https://github.com/ajmyers/Sublime-TM1",
 			"labels": ["IBM", "TM1", "Turbo Integrator", "Planning Analytics"],
@@ -2171,11 +2170,8 @@
 			]
 		},
 		{
-			"name": "Tmux",
-=======
 			"name": "Tmux Syntax Highlight",
 			"previous_names": ["Tmux"],
->>>>>>> f8cf3608
 			"details": "https://github.com/keqh/sublime-tmux-syntax-highlight",
 			"labels": ["language syntax"],
 			"releases": [
