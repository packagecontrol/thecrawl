{
	"schema_version": "3.0.0",
	"packages": [
		{
			"name": "Tab Filter",
			"details": "https://github.com/robinmalburn/sublime-tabfilter",
			"author": "Robin Malburn",
			"releases": [
				{
					"sublime_text": "*",
					"tags": true
				}
			]
		},
		{
			"name": "Tabify",
			"details": "https://github.com/corcorb/sublime_tabify",
			"author": "bcorcoran",
			"releases": [
				{
					"sublime_text": "*",
					"tags": true
				}
			]
		},
		{
			"name": "Table Cleaner",
			"details": "https://github.com/amisarca/Sublime-Text-Table-Cleaner",
			"releases": [
				{
					"sublime_text": ">=3000",
					"tags": true
				},
				{
					"sublime_text": "<3000",
					"base": "https://github.com/amisarca/Sublime-Text-2-Table-Cleaner",
					"tags": true
				}
			]
		},
		{
			"name": "Table of comments",
			"details": "https://github.com/kizza/Table-of-comments",
			"labels": ["comments", "documentation", "utils"],
			"releases": [
				{
					"sublime_text": "*",
					"tags": true
				}
			]
		},
		{
			"name": "Tabletop Simulator Lua",
			"details": "https://github.com/rolandostar/tabletopsimulator-lua-sublime",
			"releases": [
				{
					"sublime_text": ">=3000",
					"tags": true
				}
			]
		},
		{
			"name": "TabNukerNuker",
			"details": "https://github.com/jnvsor/TabNukerNuker",
			"author": "Jonathan Vollebregt",
			"labels": ["indentation"],
			"releases": [
				{
					"sublime_text": ">=3000",
					"tags": true
				}
			]
		},
		{
			"name": "tabr",
			"details": "https://github.com/mghweb/SublimeTabr",
			"author": "Max Hegler",
			"labels": ["text manipulation", "text selection", "commands"],
			"releases": [
				{
					"sublime_text": "*",
					"tags": true
				}
			]
		},
		{
			"name": "Tabright",
			"details": "https://github.com/mgussekloo/Tabright",
			"author": "Martijn Gussekloo",
			"releases": [
				{
					"sublime_text": "*",
					"branch": "master"
				}
			]
		},
		{
			"details": "https://github.com/facelessuser/TabsExtra",
			"releases": [
				{
					"sublime_text": ">=3000",
					"tags": "st3-"
				}
			]
		},
		{
			"name": "TabsLimiter",
			"details": "https://github.com/ejoubaud/SublimeTabsLimiter",
			"releases": [
				{
					"sublime_text": "<3000",
					"branch": "master"
				}
			]
		},
		{
			"name": "TabSnippets",
			"details": "https://github.com/oleksiyk/SublimeTabSnippets",
			"releases": [
				{
					"sublime_text": ">=3000",
					"tags": true
				}
			]
		},
		{
			"name": "TabsShortcuts",
			"details": "https://github.com/ejoubaud/SublimeTabsShortcuts",
			"releases": [
				{
					"sublime_text": "*",
					"branch": "master"
				}
			]
		},
		{
			"details": "https://github.com/jbrooksuk/TabsToTable",
			"releases": [
				{
					"sublime_text": ">=3000",
					"branch": "master"
				}
			]
		},
		{
			"name": "TabTeleport",
			"details": "https://github.com/Farit/TabTeleport",
			"author": "Farit Sadykov",
			"labels": ["tab navigation"],
			"releases": [
				{
					"sublime_text": ">=3000",
					"tags": true
				}
			]
		},
		{
			"name": "Tachyons Autocomplete",
			"details": "https://github.com/webchun/tachyons-sublime-autocomplete",
			"author": "Webchun",
			"labels": ["auto-complete"],
			"releases": [
				{
					"sublime_text": "*",
					"tags": true
				}
			]
		},
		{
			"name": "TADS3",
			"details": "https://github.com/VoidPhantom/sublime-tads3",
			"labels": ["language syntax"],
			"releases": [
				{
					"sublime_text": "*",
					"tags": true
				}
			]
		},
		{
			"name": "Tagger Script Syntax",
			"details": "https://github.com/phw/sublime-tagger-script-syntax",
			"labels": ["MusicBrainz", "language syntax"],
			"releases": [
				{
					"sublime_text": "*",
					"tags": true
				}
			]
		},
		{
			"name": "Tagify",
			"details": "https://github.com/taigh/sublime-tagify",
			"releases": [
				{
					"sublime_text": "*",
					"branch": "master"
				}
			]
		},
		{
			"name": "TagWrapper",
			"details": "https://github.com/ignacysokolowski/SublimeTagWrapper",
			"releases": [
				{
					"sublime_text": "<3000",
					"branch": "master"
				}
			]
		},
		{
			"name": "Takana",
			"details": "https://github.com/mechio/takana-sublime",
			"releases": [
				{
					"sublime_text": "*",
					"branch": "master"
				}
			]
		},
		{
			"name": "TamarinAssist",
			"details": "https://github.com/lordqwerty/TamarinAssist",
			"labels": ["Tamarin Prover", "spthy", "Language Syntax"],
			"releases": [
				{
					"sublime_text": ">=3092",
					"platforms": ["osx", "linux"],
					"tags": true
				}
			]
		},
		{
			"name": "Task",
			"details": "https://github.com/samsonw/SublimeTask",
			"labels": ["todo", "GTD", "tasks"],
			"releases": [
				{
					"sublime_text": "<3000",
					"tags": "st2-"
				},
				{
					"sublime_text": ">=3000",
					"tags": "st3-"
				}
			]
		},
		{
			"name": "Task Timer",
			"details": "https://github.com/jcowgar/sublime-task-timer",
			"releases": [
				{
					"sublime_text": "<3000",
					"branch": "master"
				}
			]
		},
		{
			"name": "Taskwarrior",
			"details": "https://github.com/kostajh/sublime-taskwarrior",
			"releases": [
				{
					"sublime_text": "<3000",
					"branch": "master"
				}
			]
		},
		{
			"name": "TASM Syntax",
			"details": "https://github.com/ManuelBlanc/sublime-tasm-syntax",
			"releases": [
				{
					"sublime_text": "*",
					"tags": true
				}
			]
		},
		{
			"name": "tastic Snippets",
			"details": "https://github.com/thespacedoctor/tastic-Sublime-Snippets",
			"releases": [
				{
					"sublime_text": "*",
					"tags": true
				}
			]
		},
		{
			"name": "Tau Time Tracker",
			"details": "https://github.com/und1f/tau-time-tracker",
			"releases": [
				{
					"sublime_text": "<3000",
					"branch": "master"
				}
			]
		},
		{
			"name": "Tcsh and Csh Mode",
			"details": "https://github.com/supergra/tcsh-sublime",
			"releases": [
				{
					"sublime_text": "*",
					"branch": "master"
				}
			]
		},
		{
			"name": "Tea Color Scheme",
			"details": "https://github.com/watergear/sublime-tea-color-scheme",
			"labels": ["color scheme"],
			"releases": [
				{
					"sublime_text": "*",
					"tags": true
				}
			]
		},
		{
			"name": "Teaspoon",
			"details": "https://github.com/emn178/sublime-text-2-teaspoon",
			"releases": [
				{
					"sublime_text": "<3000",
					"branch": "master"
				}
			]
		},
		{
			"name": "TECS",
			"details": "https://github.com/tcppjp/SublimeTecs",
			"labels": ["tecs", "toppers", "embedded", "component system"],
			"releases": [
				{
					"sublime_text": ">=3000",
					"tags": true
				}
			]
		},
		{
			"name": "Telerik AppBuilder",
			"details": "https://github.com/Icenium/appbuilder-sublime-package",
			"releases": [
				{
					"sublime_text": "*",
					"tags": true
				}
			]
		},
		{
			"name": "TemplateNinja",
			"details": "https://github.com/xamado/sublime-templateninja",
			"releases": [
				{
					"sublime_text": "<3000",
					"branch": "master"
				}
			]
		},
		{
			"name": "TemplateToolkit",
			"details": "https://github.com/znuny/TemplateToolkit-sublime",
			"issues": "https://github.com/znuny/TemplateToolkit-sublime/issues",
			"author": "Znuny GmbH",
			"labels": ["TemplateToolkit", "Template Toolkit", "syntax", "snippets"],
			"releases": [
				{
					"sublime_text": "*",
					"tags": true
				}
			]
		},
		{
			"name": "Tera Term Language",
			"details": "https://bitbucket.org/tkyjhr/st_teraterm",
			"releases": [
				{
					"sublime_text": "*",
					"tags": true
				}
			]
		},
		{
			"name": "Term Presenter",
			"details": "https://github.com/fd/term-presenter-sublime",
			"releases": [
				{
					"sublime_text": "*",
					"tags": true
				}
			]
		},
		{
			"name": "Terminal In Packages",
			"details": "https://github.com/Proyecto513/sublime-terminal-in-packages",
			"releases":[
				{
					"sublime_text": "*",
					"tags": true
				}
			]
		},
		{
			"name": "Terminal Notifier",
			"details": "https://github.com/davidolrik/sublime-terminal-notifier",
			"donate": "https://david.olrik.dk/donate/github",
			"releases": [
				{
					"sublime_text": ">=3000",
					"platforms": "osx",
					"tags": true
				}
			]
		},
		{
			"name": "Terminality",
			"details": "https://github.com/spywhere/Terminality",
			"labels": ["console", "repl", "terminal", "utilities", "utils"],
			"releases": [
				{
					"sublime_text": ">=3000",
					"tags": true
				}
			]
		},
		{
			"name": "TerminalProjectFolder",
			"details": "https://github.com/shagabutdinov/sublime-terminal-project-folder",
			"donate": "https://github.com/shagabutdinov/sublime-enhanced/blob/master/readme-donations.md",
			"labels": ["sublime-enhanced", "terminal"],
			"releases": [
				{
					"sublime_text": "*",
					"branch": "master"
				}
			]
		},
		{
			"name": "termX",
			"previous_names": ["MacTerminal"],
			"homepage": "http://malinowski.be/termX",
			"details": "https://github.com/afterdesign/termX",
			"labels": ["terminal"],
			"releases" : [
				{
					"sublime_text": "*",
					"platforms": ["osx", "osx-x64"],
					"tags": true
				}
			]
		},
		{
			"details": "https://github.com/marijnh/tern_for_sublime",
			"releases": [
				{
					"sublime_text": "*",
					"branch": "master"
				}
			]
		},
		{
			"name": "TernJS",
			"details": "https://github.com/emmetio/sublime-tern",
			"releases": [
				{
					"sublime_text": "*",
					"tags": true
				}
			]
		},
		{
			"name": "Terraform",
			"details": "https://github.com/alexlouden/Terraform.tmLanguage",
			"releases": [
				{
					"sublime_text": "*",
					"tags": true
				}
			]
		},
		{
			"name": "Test Double",
			"details": "https://github.com/testdouble/sublime-test-double",
			"releases": [
				{
					"sublime_text": "*",
					"branch": "master"
				}
			]
		},
		{
			"name": "Test Jumper",
			"details": "https://github.com/tomcharles/test_jumper",
			"releases": [
				{
					"sublime_text": "*",
					"tags": true,
					"platforms": ["osx"]
				}
			]
		},
		{
			"name": "Test Plier",
			"details": "https://github.com/asfaltboy/Sublime-Test-Plier",
			"labels": ["python", "testing", "build system"],
			"releases": [
				{
					"sublime_text": "*",
					"tags": true
				}
			]
		},
		{
			"name": "TestCafe Test Runner",
			"details": "https://github.com/churkin/testcafe-sublimetext",
			"readme": "https://github.com/churkin/testcafe-sublimetext/blob/master/README.md",
			"issues": "https://github.com/churkin/testcafe-sublimetext/issues",
			"labels": ["testing", "testcafe", "auto-testing", "test"],
			"releases": [
				{
					"sublime_text": "*",
					"tags": true
				}
			]
		},
		{
			"details": "https://github.com/CraigWilliams/TestChooser",
			"releases": [
				{
					"sublime_text": "<3000",
					"branch": "master"
				}
			]
		},
		{
			"details": "https://github.com/lucatume/testify",
			"author": "theAverageDev (Luca Tumedei)",
			"labels": ["test"],
			"releases": [
				{
					"sublime_text": "*",
					"branch": "master"
				}
			]
		},
		{
			"name": "testNameGenerator",
			"details": "https://github.com/testNameGenerator/SublimeText-plugin",
			"releases": [
				{
					"sublime_text": "*",
					"tags": true
				}
			]
		},
		{
			"name": "TestRSpec",
			"details": "https://github.com/astrauka/TestRSpec",
			"previous_names": ["Test RSpec"],
			"labels": ["ruby", "testing", "rspec", "spec"],
			"releases": [
				{
					"sublime_text": "*",
					"tags": true
				}
			]
		},
		{
			"name": "TeXPreview",
			"details": "https://github.com/alexkorovkov/TeXPreview",
			"labels": ["tex", "latex", "preview"],
			"releases": [
				{
					"sublime_text": "*",
					"tags": true
				}
			]
		},
		{
			"name": "Text Pastry",
			"details": "https://github.com/duydao/Text-Pastry",
			"releases": [
				{
					"sublime_text": "*",
					"tags": true
				}
			]
		},
		{
			"name": "Text Reader",
			"details": "https://github.com/jedy/SublimeReader",
			"releases": [
				{
					"sublime_text": "<3000",
					"branch": "master"
				}
			]
		},
		{
			"details": "https://github.com/chaosphere2112/TextCommands",
			"releases": [
				{
					"sublime_text": "<3000",
					"branch": "master"
				}
			]
		},
		{
			"name": "textract",
			"details": "https://github.com/germtb/textract",
			"releases": [
				{
					"sublime_text": ">=3000",
					"tags": true
				}
			]
		},
		{
			"name": "Theme - Afterglow",
			"details": "https://github.com/YabataDesign/afterglow-theme",
			"labels": ["theme"],
			"releases": [
				{
					"sublime_text": "*",
					"tags": true
				}
			]
		},
		{
			"name": "Theme - Alpenglow",
			"details": "https://github.com/AlpenglowTheme/alpenglow-theme",
			"labels": ["theme"],
			"releases": [
				{
					"sublime_text": "*",
					"tags": true
				}
			]
		},
		{
			"name": "Theme - amCoder",
			"details": "https://github.com/auiWorks/amCoder",
			"labels": ["theme"],
			"releases": [
				{
					"sublime_text": "*",
					"tags": true
				}
			]
		},
		{
			"name": "Theme - Aprosopo",
			"details": "https://github.com/facelessuser/Aprosopo",
			"labels": ["theme"],
			"releases": [
				{
					"sublime_text": "<3000",
					"tags": "st2-"
				},
				{
					"sublime_text": ">=3000",
					"tags": "st3-"
				}
			]
		},
		{
			"name": "Theme - Aqua",
			"details": "https://github.com/cafarm/aqua-theme",
			"labels": ["theme"],
			"previous_names": ["Theme - Soda Refined"],
			"releases": [
				{
					"sublime_text": "<3000",
					"branch": "master"
				}
			]
		},
		{
			"name": "Theme - Argonaut",
			"details": "https://github.com/pwaleczek/Argonaut",
			"labels": ["theme"],
			"releases": [
				{
					"sublime_text": "*",
					"branch": "master"
				}
			]
		},
		{
			"name": "Theme - Aristocat",
			"details": "https://github.com/ddeville/aristocat-theme",
			"labels": ["theme"],
			"releases": [
				{
					"sublime_text": "*",
					"tags": true
				}
			]
		},
		{
			"name": "Theme - Arzy",
			"details": "https://github.com/rzProjects/arzy",
			"labels": ["theme"],
			"releases": [
				{
					"sublime_text": "*",
					"tags": true
				}
			]
		},
		{
			"name": "Theme - Asphalt",
			"details": "https://github.com/Orlmente/Theme-Asphalt",
			"labels": ["theme"],
			"releases": [
				{
					"sublime_text": ">=3000",
					"tags": true
				}
			]
		},
		{
			"name": "Theme - Augmented Reaction",
			"details": "https://github.com/ESWAT/augmentedreaction-theme",
			"labels": ["theme"],
			"releases": [
				{
					"sublime_text": "*",
					"branch": "master"
				}
			]
		},
		{
			"name": "Theme - Autumn",
			"details": "https://github.com/DiegoAz/Theme-Autumn",
			"labels": ["theme", "color scheme"],
			"releases": [
				{
					"sublime_text": ">=3000",
					"tags": true
				}
			]
		},
		{
			"name": "Theme - Bamboo",
			"details": "https://github.com/gzhihao/bamboo-theme",
			"labels": ["theme"],
			"releases": [
				{
					"sublime_text": ">=3000",
					"tags": true
				}
			]
		},
		{
			"name": "Theme - Brackets",
			"details": "https://github.com/leszekr/Theme-Brackets",
			"labels": ["theme"],
			"releases": [
				{
					"sublime_text": "<3000",
					"branch": "master"
				}
			]
		},
		{
			"name": "Theme - Broceanic",
			"details": "https://github.com/kenwheeler/broceanic-theme",
			"labels": ["theme"],
			"releases": [
				{
					"sublime_text": "*",
					"tags": true
				}
			]
		},
		{
			"name": "Theme - Brogrammer",
			"details": "https://github.com/kenwheeler/brogrammer-theme",
			"labels": ["theme"],
			"releases": [
				{
					"sublime_text": "*",
					"branch": "master"
				}
			]
		},
		{
			"name": "Theme - Carmesim",
			"details": "https://github.com/sergiokopplin/carmesim",
			"labels": ["theme"],
			"releases": [
				{
					"sublime_text": "*",
					"tags": true
				}
			]
		},
		{
			"name": "Theme - Centurion",
			"details": "https://github.com/allanhortle/Centurion",
			"labels": ["theme"],
			"previous_names": ["Theme - Centurion Blue"],
			"releases": [
				{
					"sublime_text": "*",
					"tags": true
				}
			]
		},
		{
			"name": "Theme - Cobalt2",
			"details": "https://github.com/wesbos/cobalt2",
			"labels": ["theme", "color scheme"],
			"releases": [
				{
					"sublime_text": "*",
					"tags": true
				}
			]
		},
		{
			"name": "Theme - Coffee",
			"details": "https://github.com/toddses/coffee",
			"labels": ["theme"],
			"releases": [
				{
					"sublime_text": "*",
					"branch": "master"
				}
			]
		},
		{
			"name": "Theme - Cola",
			"details": "https://github.com/nfour/Sublime-Theme-Cola",
			"labels": ["theme"],
			"releases": [
				{
					"sublime_text": ">=3000",
					"tags": true
				}
			]
		},
		{
			"name": "Theme - Curiosity",
			"details": "https://github.com/dmnplb/curiosity",
			"labels": ["theme"],
			"releases": [
				{
					"sublime_text": ">=3000",
					"tags": true
				}
			]
		},
		{
			"name": "Theme - Cyanide",
			"details": "https://github.com/lefoy/cyanide-theme",
			"labels": ["theme"],
			"releases": [
				{
					"sublime_text": "*",
					"tags": true
				}
			]
		},
		{
			"name": "Theme - Dark Eight",
			"details": "https://github.com/Ociidii-Works/dark_eight",
			"labels": ["theme"],
			"releases": [
				{
					"sublime_text": "*",
					"tags": true
				}
			]
		},
		{
			"name": "Theme - Dark Material",
			"details": "https://github.com/artifactdev/Theme-Dark-Material",
			"previous_names": ["Theme - Dark Marterial"],
			"labels": ["theme"],
			"releases": [
				{
					"sublime_text": "*",
					"tags": true
				}
			]
		},
		{
			"name": "Theme - Darkmatter",
			"details": "https://github.com/mpatrick/Sublime-Dark-Matter-Theme",
			"labels": ["theme"],
			"releases": [
				{
					"sublime_text": "*",
					"tags": true
				}
			]
		},
		{
			"name": "Theme - DC",
			"details": "https://github.com/dubeg/theme-dc",
			"labels": ["theme"],
			"releases": [
				{
					"sublime_text": "*",
					"tags": true
				}
			]
		},
		{
			"name": "Theme - DefaultPlus",
			"details": "https://github.com/mediachicken/sublimetext-defaultplus-theme",
			"labels": ["theme"],
			"releases": [
				{
					"sublime_text": "*",
					"tags": true
				}
			]
		},
		{
			"name": "Theme - Eightlime",
			"details": "https://github.com/hrsetyono/eightlime",
			"labels": ["theme"],
			"releases": [
				{
					"sublime_text": "*",
					"branch": "master"
				}
			]
		},
		{
			"name": "Theme - El Capitan",
			"details": "https://github.com/iccir/El-Capitan-Theme",
			"labels": ["theme"],
			"previous_names": ["El Capitan Theme"],
			"releases": [
				{
					"sublime_text": ">=3000",
					"branch": "master"
				}
			]
		},
		{
			"name": "Theme - Elementary",
			"details": "https://github.com/piotrkubisa/sublime-elementary",
			"labels": ["theme", "color scheme"],
			"previous_names": ["Mustang Extended Color Scheme"],
			"releases": [
				{
					"sublime_text": ">=3000",
					"tags": true
				}
			]
		},
		{
			"name": "Theme - Faarikaal",
			"details": "https://github.com/eivind88/faarikaal",
			"releases": [
				{
					"sublime_text": ">=3000",
					"tags": true
				}
			]
		},
		{
			"name": "Theme - Farzher",
			"details": "https://github.com/farzher/Sublime-Text-Themes",
			"labels": ["theme"],
			"releases": [
				{
					"sublime_text": "*",
					"branch": "master"
				}
			]
		},
		{
			"name": "Theme - Fengshui",
			"details": "https://github.com/jobedom/fengshui-theme",
			"labels": ["theme", "color scheme"],
			"releases": [
				{
					"sublime_text": "*",
					"tags": true
				}
			]
		},
		{
			"name": "Theme - Flatgrammer",
			"details": "https://github.com/artifactdev/flatgrammer-theme",
			"labels": ["theme"],
			"releases": [
				{
					"sublime_text": "*",
					"tags": true
				}
			]
		},
		{
			"name": "Theme - Flatland",
			"details": "https://github.com/thinkpixellab/flatland",
			"labels": ["theme"],
			"releases": [
				{
					"sublime_text": "*",
					"branch": "master"
				}
			]
		},
		{
			"name": "Theme - foculor",
			"details": "https://github.com/bluefirex/sublime-foculor",
			"labels": ["color scheme", "theme"],
			"releases": [
				{
					"sublime_text": ">=3000",
					"tags": true
				}
			]
		},
		{
			"name": "Theme - Fox",
			"details": "https://github.com/karelvuong/st-fox",
			"labels": ["color scheme", "theme"],
			"releases": [
				{
					"sublime_text": "*",
					"tags": true
				}
			]
		},
		{
			"name": "Theme - Freesia",
			"details": "https://github.com/nilium/st-theme-freesia",
			"labels": ["theme"],
			"releases": [
				{
					"sublime_text": ">=3000",
					"tags": true
				}
			]
		},
		{
			"name": "Theme - GaganSoda",
			"details": "https://github.com/gj1118/soda-theme",
			"labels": ["theme"],
			"releases": [
				{
					"sublime_text": "*",
					"tags": true
				}
			]
		},
		{
			"name": "Theme - Glacier",
			"details": "https://github.com/shovelandsandbox/glacier-theme",
			"labels": ["theme", "color scheme"],
			"releases": [
				{
					"sublime_text": "*",
					"branch": "master"
				}
			]
		},
		{
			"name": "Theme - Gravity",
			"details": "https://github.com/frankyonnetti/gravity-sublime-theme",
			"labels": ["theme"],
			"releases": [
				{
					"sublime_text": "*",
					"tags": true
				}
			]
		},
		{
			"name": "Theme - Haft Lang",
			"details": "https://github.com/amirrustam/haft-lang",
			"labels": ["theme", "color scheme"],
			"previous_names": ["Haft Lang - Theme"],
			"releases": [
				{
					"sublime_text": "*",
					"tags": true
				}
			]
		},
		{
			"name": "Theme - Hero",
			"details": "https://github.com/nickbalestra/hero",
			"labels": ["theme", "color scheme"],
			"releases": [
				{
					"sublime_text": ">=3000",
					"tags": true
				}
			]
		},
		{
			"name": "Theme - Hsiang",
			"details": "https://github.com/xianghongai/Theme-Hsiang",
			"labels": ["theme", "color scheme"],
			"author": "xianghongai",
			"releases": [
				{
					"sublime_text": ">=3000",
					"tags": true
				}
			]
		},
		{
			"name": "Theme - HueAccent",
			"details": "https://github.com/Gliptal/Theme-HueAccent",
			"labels": ["theme"],
			"releases": [
				{
					"sublime_text": "*",
					"tags": true
				}
			]
		},
		{
			"name": "Theme - Interstellar",
			"details": "https://github.com/flovan/interstellar-package",
			"labels": ["theme", "color scheme"],
			"releases": [
				{
					"sublime_text": "*",
					"tags": true
				}
			]
		},
		{
			"name": "Theme - itg.flat",
			"details": "https://github.com/itsthatguy/theme-itg-flat",
			"labels": ["theme"],
			"releases": [
				{
					"sublime_text": "*",
					"branch": "master"
				}
			]
		},
		{
			"name": "Theme - Kronuz",
			"details": "https://github.com/Kronuz/Kronuz-Theme",
			"labels": ["theme", "color scheme"],
			"releases": [
				{
					"sublime_text": "*",
					"tags": true
				}
			]
		},
		{
			"name": "Theme - Ksix",
			"details": "https://github.com/matiasmoya/theme-ksix",
			"labels": ["theme"],
			"releases": [
				{
					"sublime_text": "*",
					"tags": true
				}
			]
		},
		{
			"name": "Theme - Lanzhou",
			"details": "https://github.com/kliu/sublime-theme-lanzhou",
			"labels": ["theme"],
			"releases": [
				{
					"sublime_text": "*",
					"tags": true
				}
			]
		},
		{
			"name": "Theme - LevelUpTuts",
			"details": "https://github.com/thecodechef/theme_leveluptuts",
			"labels": ["theme"],
			"releases": [
				{
					"sublime_text": "*",
					"tags": true
				}
			]
		},
		{
			"name": "Theme - LP",
			"details": "https://github.com/dubeg/theme-lp",
			"labels": ["theme"],
			"releases": [
				{
					"sublime_text": "*",
					"tags": true
				}
			]
		},
		{
			"name": "Theme - Lyte",
			"details": "https://github.com/lytedev/lyte-theme",
			"labels": ["theme", "color scheme"],
			"releases": [
				{
					"sublime_text": "*",
					"branch": "master"
				}
			]
		},
		{
			"name": "Theme - Mersi",
			"details": "https://github.com/grandsilence/mersi",
			"labels": ["theme", "color scheme"],
			"releases": [
				{
					"sublime_text": ">=3000",
					"tags": true
				}
			]
		},
		{
			"name": "Theme - Midnight",
			"previous_names": ["Theme - Mignight"],
			"details": "https://github.com/devottam/midnight",
			"labels": ["theme"],
			"releases": [
				{
					"sublime_text": ">=3000",
					"tags": true
				}
			]
		},
		{
			"name": "Theme - Minimist",
			"details": "https://github.com/worg/Minimist-SublimeTheme",
			"author": "worg",
			"labels": ["theme"],
			"releases": [
				{
					"sublime_text": "*",
					"tags": true
				}
			]
		},
		{
			"name": "Theme - Moka",
			"details": "https://github.com/aldomann/sublime-moka",
			"author": "Alfredo Hernández",
			"labels": ["theme"],
			"releases": [
				{
					"sublime_text": "*",
					"branch": "master"
				}
			]
		},
		{
			"name": "Theme - Monokai",
			"details": "https://github.com/joshuahiggins/sublime-text-monokai",
			"author": "Joshua Higgins",
			"labels": ["theme"],
			"releases": [
				{
					"sublime_text": "*",
					"tags": true
				}
			]
		},
		{
			"name": "Theme - Nexus",
			"details": "https://github.com/EleazarCrusader/nexus-theme",
			"labels": ["theme"],
			"releases": [
				{
					"sublime_text": "*",
					"branch": "master"
				}
			]
		},
		{
			"name": "Theme - Night",
			"details": "https://github.com/amisarca/sublime-text-theme-night",
			"labels": ["theme"],
			"releases": [
				{
					"sublime_text": "*",
					"branch": "master"
				}
			]
		},
		{
			"name": "Theme - Nil",
			"details": "https://github.com/nilium/st2-nil-theme",
			"labels": ["theme"],
			"releases": [
				{
					"sublime_text": "*",
					"branch": "master"
				}
			]
		},
		{
			"name": "Theme - Numix",
			"details": "https://github.com/alperenelhan/sublime-numix-theme",
			"author": "Osman Alperen Elhan",
			"labels": ["theme"],
			"releases": [
				{
					"sublime_text": "*",
					"tags": true
				}
			]
		},
		{
			"name": "Theme - Numix Light",
			"details": "https://github.com/ikenfin/Sublime-Numix-light-theme",
			"labels": ["theme"],
			"releases": [
				{
					"sublime_text": "*",
					"tags": true
				}
			]
		},
		{
			"name": "Theme - One Dark",
			"details": "https://github.com/andresmichel/one-dark-theme",
			"labels": ["theme"],
			"releases": [
				{
					"sublime_text": "*",
					"tags": true
				}
			]
		},
		{
			"name": "Theme - Onlywsx",
			"details": "https://github.com/onlywsx/Theme---Onlywsx",
			"labels": ["theme"],
			"releases": [
				{
					"sublime_text": ">=3000",
					"tags": true
				}
			]
		},
		{
			"name": "Theme - Orchis",
			"details": "https://github.com/aldomann/sublime-orchis",
			"author": "Alfredo Hernández",
			"labels": ["theme"],
			"releases": [
				{
					"sublime_text": "*",
					"branch": "master"
				}
			]
		},
		{
			"name": "Theme - Pacific",
			"details": "https://github.com/hrsetyono/theme_pacific",
			"labels": ["theme"],
			"releases": [
				{
					"sublime_text": "*",
					"tags": true
				}
			]
		},
		{
			"name": "Theme - Petroleum",
			"details": "https://github.com/Ociidii-Works/theme_petroleum",
			"author": "XenHat",
			"description": "A very dark clone of Soda Theme",
			"labels": ["theme", "dark"],
			"releases": [
				{
					"sublime_text": ">=3000",
					"tags": true
				}
			]
		},
		{
			"name": "Theme - Phoenix",
			"details": "https://github.com/netatoo/phoenix-theme",
			"labels": ["theme"],
			"releases": [
				{
					"sublime_text": "*",
					"branch": "master"
				}
			]
		},
		{
			"name": "Theme - Piatto",
			"details": "https://github.com/samuelrafo/piatto",
			"labels": ["theme"],
			"releases": [
				{
					"sublime_text": "*",
					"branch": "master"
				}
			]
		},
		{
			"name": "Theme - Praxis",
			"details": "https://github.com/ascendancyy/praxis",
			"labels": ["theme"],
			"releases": [
				{
					"sublime_text": ">=3000",
					"tags": true
				}
			]
		},
		{
			"name": "Theme - Primer",
			"details": "https://github.com/karelvuong/st-primer",
			"labels": ["color scheme", "theme"],
			"releases": [
				{
					"sublime_text": "*",
					"tags": true
				}
			]
		},
		{
			"name": "Theme - Pseudo OSX",
			"details": "https://github.com/raik/st2-pseudo-osx-theme",
			"labels": ["theme"],
			"releases": [
				{
					"sublime_text": "<3000",
					"branch": "master"
				}
			]
		},
		{
			"name": "Theme - Rainbow",
			"author": "Pradyun Gedam",
			"details": "https://github.com/pradyunsg/Sublime-Rainbow-Theme",
			"labels": ["theme", "adaptive"],
			"releases": [
				{
					"sublime_text": ">=3000",
					"tags": true
				}
			]
		},
		{
			"name": "Theme - Reeder",
			"details": "https://github.com/hyspace/st2-reeder-theme",
			"labels": ["theme"],
			"releases": [
				{
					"sublime_text": "<3000",
					"branch": "master"
				}
			]
		},
		{
			"name": "Theme - Refined",
			"details": "https://github.com/danro/refined-theme",
			"labels": ["theme"],
			"releases": [
				{
					"sublime_text": "<3000",
					"branch": "master"
				}
			]
		},
		{
			"name": "Theme - Refresh",
			"details": "https://github.com/BoundInCode/st2-refresh-theme",
			"labels": ["theme"],
			"releases": [
				{
					"sublime_text": "<3000",
					"branch": "master"
				}
			]
		},
		{
			"name": "Theme - Retina",
			"details": "https://github.com/braver/SublimeRetina",
			"labels": ["theme"],
			"releases": [
				{
					"sublime_text": ">3100",
					"tags": true
				}
			]
		},
		{
			"name": "Theme - Sea Lion",
			"details": "https://github.com/braver/theme-sea-lion",
			"labels": ["theme"],
			"releases": [
				{
					"sublime_text": ">3100",
					"tags": true
				}
			]
		},
		{
			"name": "Theme - Seti Monokai",
			"details": "https://github.com/poucotm/Theme-SetiMonokai",
			"labels": ["theme"],
			"releases": [
				{
					"sublime_text": ">3000",
					"tags": true
				}
			]
		},
		{
			"name": "Theme - Sienna",
			"details": "https://github.com/johansatge/sienna",
			"labels": ["theme"],
			"releases": [
				{
					"sublime_text": ">=3000",
					"tags": true
				}
			]
		},
		{
			"name": "Theme - Soda",
			"details": "https://github.com/buymeasoda/soda-theme",
			"labels": ["theme"],
			"releases": [
				{
					"sublime_text": "*",
					"branch": "master"
				}
			]
		},
		{
			"name": "Theme - Soda SolarizedDark",
			"details": "https://github.com/electricgraffitti/soda-solarized-dark-theme",
			"labels": ["theme"],
			"releases": [
				{
					"sublime_text": "*",
					"branch": "master"
				}
			]
		},
		{
			"name": "Theme - SoDaReloaded",
			"details": "https://github.com/Miw0/sodareloaded-theme",
			"author": "Miw0",
			"labels": ["theme"],
			"releases": [
				{
					"sublime_text": ">=3000",
					"tags": true
				}
			]
		},
		{
			"name": "Theme - Sodarized",
			"details": "https://github.com/jrolfs/sodarized",
			"labels": ["theme"],
			"releases": [
				{
					"sublime_text": "*",
					"branch": "sodarized"
				}
			]
		},
		{
			"name": "Theme - SodaSeti",
			"details": "https://github.com/confirm/soda-seti-theme",
			"labels": ["theme"],
			"releases": [
				{
					"sublime_text": "*",
					"tags": true
				}
			]
		},
		{
			"name": "Theme - Solarized Flat",
			"details": "https://github.com/circlecrystal/solarized-flat-theme",
			"labels": ["theme", "color scheme"],
			"releases": [
				{
					"sublime_text": "*",
					"tags": true
				}
			]
		},
		{
			"name": "Theme - Solarized Space",
			"details": "https://github.com/nsubiron/sublime-theme-solarized-space",
			"labels": ["theme"],
			"releases": [
				{
					"sublime_text": "*",
					"tags": true
				}
			]
		},
		{
			"name": "Theme - Spaceblack",
			"details": "https://github.com/TheBaronHimself/Spaceblack",
			"labels": ["theme", "color scheme"],
			"releases": [
				{
					"sublime_text": "*",
					"tags": true
				}
			]
		},
		{
			"name": "Theme - Spacefunk",
			"details": "https://github.com/Twiebie/ST-Spacefunk",
			"labels": ["theme", "color scheme"],
			"previous_names": ["Spacefunk"],
			"releases": [
				{
					"sublime_text": "*",
					"tags": true
				}
			]
		},
		{
			"name": "Theme - Spacegray",
			"details": "https://github.com/kkga/spacegray",
			"labels": ["theme"],
			"releases": [
				{
					"sublime_text": "*",
					"tags": true
				}
			]
		},
		{
			"name": "Theme - Spacezero",
			"details": "https://github.com/theJian/Spacezero",
			"labels": ["theme"],
			"releases": [
				{
					"sublime_text": "*",
					"tags": true
				}
			]
		},
		{
			"name": "Theme - Spark",
			"details": "https://github.com/Dustin-Lee/Theme-spark",
			"labels": ["theme"],
			"releases": [
				{
					"sublime_text": "*",
					"tags": true
				}
			]
		},
		{
			"name": "Theme - Superman",
			"details": "https://github.com/cursivecode/superman-theme",
			"labels": ["theme", "color scheme"],
			"releases": [
				{
					"sublime_text": "*",
					"branch": "master"
				}
			]
		},
		{
			"name": "Theme - Tech49",
			"details": "https://github.com/oliverseal/tech49-theme",
			"labels": ["theme"],
			"releases": [
				{
					"sublime_text": "*",
					"tags": true
				}
			]
		},
		{
			"name": "Theme - Toxin",
			"previous_names": ["Toxin Color Scheme"],
			"details": "https://github.com/p3lim/sublime-toxin",
			"labels": ["theme", "color scheme"],
			"releases": [
				{
					"sublime_text": "*",
					"tags": true
				}
			]
		},
		{
			"name": "Theme - TwoDark",
			"details": "https://github.com/erremauro/TwoDark",
			"labels": ["theme"],
			"releases": [
				{
					"sublime_text": "*",
					"tags": true
				}
			]
		},
		{
			"name": "Theme - Vim Blackboard",
			"details": "https://github.com/oubiwann/vim-blackboard-sublime-theme",
			"labels": ["theme"],
			"releases": [
				{
					"sublime_text": "*",
					"tags": true
				}
			]
		},
		{
			"name": "Theme - Watson",
			"details": "https://github.com/dennistimmermann/watson-theme",
			"labels": ["theme"],
			"releases": [
				{
					"sublime_text": "*",
					"branch": "master"
				}
			]
		},
		{
			"name": "Theme - Windows 10",
			"details": "https://github.com/andreibsk/win10-theme",
			"labels": ["theme"],
			"releases": [
				{
					"sublime_text": ">=3000",
					"tags": true
				}
			]
		},
		{
			"name": "ThemeAutomator",
			"details": "https://github.com/vitto/sublime-theme-automator",
			"releases": [
				{
					"sublime_text": "*",
					"branch": "master"
				}
			]
		},
		{
			"name": "Themes Menu Switcher",
			"details": "https://github.com/chmln/sublime-text-theme-switcher-menu",
			"labels": ["theme"],
			"releases": [
				{
					"sublime_text": ">=3000",
					"tags": true
				}
			]
		},
		{
			"details": "https://github.com/facelessuser/ThemeScheduler",
			"releases": [
				{
					"sublime_text": ">=3000",
					"tags": "st3-"
				}
			]
		},
		{
			"details": "https://github.com/facelessuser/ThemeTweaker",
			"releases": [
				{
					"sublime_text": ">=3000",
					"tags": "st3-"
				}
			]
		},
		{
			"name": "Themosis Framework Snippets",
			"details": "https://github.com/wmarquardt/themosis-framework-snippets",
			"author" : "William Marquardt",
			"labels": ["snippets"],
			"releases": [
				{
					"sublime_text": "*",
					"tags": true
				}
			]
		},
		{
			"details": "https://github.com/benweier/Themr",
			"labels": ["theme"],
			"releases": [
				{
					"sublime_text": "*",
					"branch": "master"
				}
			]
		},
		{
			"details": "https://github.com/Nucc/Thesaurus",
			"releases": [
				{
					"sublime_text": "*",
					"branch": "master"
				}
			]
		},
		{
			"name": "Thinkphp",
			"details": "https://github.com/yangweijie/SublimeThinkPHP",
			"previous_names": ["ThinkPHP Snippets"],
			"releases": [
				{
					"sublime_text": "<3000",
					"branch": "master"
				},
				{
					"sublime_text": ">=3000",
					"branch": "ST3"
				}
			]
		},
		{
			"name": "ThreatConnect Share Comments",
			"details": "https://github.com/fhightower/threatconnect-share-comment-snippets",
			"labels": ["snippets"],
			"releases": [
				{
					"sublime_text": "*",
					"tags": true
				}
			]
		},
		{
			"name": "Three.js Autocomplete",
			"details": "https://github.com/blackjk3/threejs-sublime",
			"releases": [
				{
					"sublime_text": "*",
					"branch": "master"
				}
			]
		},
		{
			"name": "ThriftSyntax",
			"details": "https://github.com/xanxys/sublime-thrift",
			"labels": ["language syntax"],
			"releases": [
				{
					"sublime_text": "*",
					"tags": true
				}
			]
		},
		{
			"name": "TicketMaster",
			"details": "https://github.com/amit-bansil/TicketMaster",
			"releases": [
				{
					"sublime_text": ">=3000",
					"tags": true
				}
			]
		},
		{
			"name": "TideSDK Autocomplete",
			"details": "https://github.com/wass3r/tide-sublime",
			"releases": [
				{
					"sublime_text": "*",
					"branch": "master"
				}
			]
		},
		{
			"name": "TidyHTML5",
			"details": "https://github.com/Warin/SublimeTidyHTML",
			"releases": [
				{
					"sublime_text": "<3000",
					"branch": "master"
				}
			]
		},
		{
			"name": "TidyTabs",
			"details": "https://github.com/bradleyboy/TidyTabs-Sublime",
			"releases": [
				{
					"sublime_text": "*",
					"branch": "master"
				}
			]
		},
		{
			"name": "TimeTracker",
			"details": "https://github.com/Schepotin/SublimeTimeTracker",
			"releases": [
				{
					"sublime_text": ">=3000",
					"tags": true
				}
			]
		},
		{
			"name": "Tinacious Design colour scheme",
			"details": "https://github.com/tinacious/sublime-tinacious-design-syntax",
			"labels": ["color scheme"],
			"releases": [
				{
					"sublime_text": "*",
					"tags": true
				}
			]
		},
		{
			"name": "Tint",
			"details": "https://github.com/yyyc514/Tint",
			"author": "jgoebel",
			"labels": [
				"utilities",
				"terminal",
				"console",
				"command line"
			],
			"releases": [
				{
					"platforms": ["osx", "linux"],
					"sublime_text": ">3000",
					"tags": true
				}
			]
		},
		{
			"name": "TinTin++ Syntax Highlighter",
			"details": "https://bitbucket.org/Mifuyne/tintin-script-syntax-highlighter",
			"releases": [
				{
					"sublime_text": "*",
					"branch": "master"
				}
			]
		},
		{
			"name": "tipJS Snippets",
			"details": "https://github.com/rkJun/sublime-tipJS-snippets",
			"labels": ["snippets"],
			"releases": [
				{
					"sublime_text": "*",
					"branch": "master"
				}
			]
		},
		{
			"name": "Titanium API Document",
			"details": "https://github.com/k0sukey/ST2-TitaniumDoc",
			"releases": [
				{
					"sublime_text": "<3000",
					"branch": "master"
				}
			]
		},
		{
			"name": "Titanium API Search",
			"details": "https://github.com/joseitinerarium/ST2-TiSearch",
			"releases": [
				{
					"sublime_text": "<3000",
					"branch": "master"
				}
			]
		},
		{
			"name": "Titanium Build",
			"details": "https://github.com/MattTuttle/sublime-ti-build",
			"releases": [
				{
					"sublime_text": "*",
					"branch": "master"
				}
			]
		},
		{
			"details": "https://github.com/SublimeText/TJ3-syntax-sublimetext2",
			"labels": ["language syntax"],
			"releases": [
				{
					"sublime_text": "*",
					"branch": "master"
				}
			]
		},
		{
			"name": "Tmux",
			"details": "https://github.com/keqh/sublime-tmux-syntax-highlight",
			"labels": ["language syntax"],
			"releases": [
				{
					"sublime_text": "*",
					"branch": "master"
				}
			]
		},
		{
			"name": "To Hastebin",
			"details": "https://github.com/nicetrysean/SublimeToHastebin",
			"releases": [
				{
					"sublime_text": "*",
					"branch": "master"
				}
			]
		},
		{
			"details": "https://github.com/rodrigoflores/today",
			"releases": [
				{
					"sublime_text": "<3000",
					"branch": "master"
				}
			]
		},
		{
			"name": "Today Color Scheme",
			"details": "https://github.com/juliotrigo/today-sublime-color-scheme",
			"labels": ["color scheme"],
			"releases": [
				{
					"sublime_text": "*",
					"tags": true
				}
			]
		},
		{
			"name": "Todo",
			"details": "https://github.com/Nijikokun/todo-tmbundle",
			"releases": [
				{
					"sublime_text": "*",
					"branch": "master"
				}
			]
		},
		{
			"name": "Todo Manager",
			"details": "https://github.com/tanepiper/sublime-todomanager",
			"releases": [
				{
					"sublime_text": "<3000",
					"branch": "master"
				}
			]
		},
		{
			"name": "Todo.txt Syntax",
			"details": "https://github.com/dertuxmalwieder/SublimeTodoTxt",
			"labels": ["language syntax"],
			"releases": [
				{
					"sublime_text": "*",
					"branch": "master"
				}
			]
		},
		{
			"name": "ToDone",
			"details": "https://github.com/tiffon/sublime-to-done",
			"labels": ["todo", "productivity", "tasks"],
			"previous_names": ["To-Done"],
			"releases": [
				{
					"sublime_text": "*",
					"tags": true
				}
			]
		},
		{
			"name": "TodoReview",
			"details": "https://github.com/jonathandelgado/SublimeTodoReview",
			"labels": ["todo", "search", "review", "comments", "tasks"],
			"previous_names": ["SublimeTODO"],
			"releases": [
				{
					"sublime_text": "*",
					"tags": true
				}
			]
		},
		{
			"name": "Toggle Css Format",
			"details": "https://github.com/speilberg0/SublimeToggleCssFormat",
			"releases": [
				{
					"sublime_text": "*",
					"branch": "master"
				}
			]
		},
		{
			"name": "Toggle Delphi File",
			"details": "https://github.com/alefragnani/toggle-delphi-file",
			"releases": [
				{
					"sublime_text": "*",
					"branch": "master"
				}
			]
		},
		{
			"name": "Toggle File",
			"details": "https://github.com/Harurow/sublime_togglefile",
			"releases": [
				{
					"sublime_text": "*",
					"tags": true
				}
			]
		},
		{
			"name": "Toggle Read-Only",
			"details": "https://github.com/reflog/toggle-readonly",
			"releases": [
				{
					"sublime_text": "*",
					"branch": "master"
				}
			]
		},
		{
			"name": "Toggle RSpec Focus",
			"details": "https://github.com/axsuul/sublime-toggle-rspec-focus",
			"releases": [
				{
					"sublime_text": "*",
					"tags": true
				}
			]
		},
		{
			"name": "Toggle Symbol to String",
			"details": "https://github.com/zoomix/SublimeToggleSymbol",
			"releases": [
				{
					"sublime_text": "*",
					"branch": "master"
				}
			]
		},
		{
			"name": "Toggle the View Read-Only",
			"details": "https://github.com/AxxL/sublime-toggle-readonly",
			"releases": [
				{
					"sublime_text": "*",
					"tags": true
				}
			]
		},
		{
			"name": "Toggle Words",
			"details": "https://github.com/gordio/ToggleWords",
			"previous_names": ["Toggle words"],
			"releases": [
				{
					"sublime_text": "*",
					"branch": "master"
				}
			]
		},
		{
			"name": "ToggleExclude",
			"details": "https://github.com/henvic/ToggleExclude",
			"releases": [
				{
					"sublime_text": "*",
					"branch": "master"
				}
			]
		},
		{
			"name": "ToggleMinimapOnScroll",
			"details": "https://github.com/djjcast/sublime-ToggleMinimapOnScroll",
			"releases": [
				{
					"sublime_text": "*",
					"branch": "master"
				}
			]
		},
		{
			"name": "ToggleQuotes",
			"details": "https://github.com/spadgos/sublime-ToggleQuotes",
			"releases": [
				{
					"sublime_text": "*",
					"branch": "master"
				}
			]
		},
		{
			"name": "ToggleSettings",
			"details": "https://github.com/lowerworld/SublimeToggleSettings",
			"releases": [
				{
					"sublime_text": "*",
					"branch": "master"
				}
			]
		},
		{
			"name": "ToggleWrap",
			"details": "https://github.com/shagabutdinov/sublime-toggle-wrap",
			"donate": "https://github.com/shagabutdinov/sublime-enhanced/blob/master/readme-donations.md",
			"labels": ["sublime-enhanced", "text manipulation"],
			"releases": [
				{
					"sublime_text": "*",
					"branch": "master"
				}
			]
		},
		{
			"name": "Toks",
			"details": "https://github.com/thomasthorsen/SublimeToks",
			"labels": ["C", "C++", "Source Navigation"],
			"releases": [
				{
					"sublime_text": ">=3000",
					"tags": true
				}
			]
		},
		{
			"name": "TomcatMavenHotReload",
			"details": "https://github.com/francescou/sublime-tomcat-maven",
			"author": "Francesco Uliana",
			"labels": ["tomcat", "maven", "resources"],
			"releases": [
				{
					"sublime_text": "*",
					"tags": true
				}
			]
		},
		{
			"name": "TomDoc",
			"details": "https://github.com/brandonhilkert/TomDoc-Sublime",
			"releases": [
				{
					"sublime_text": "*",
					"branch": "master"
				}
			]
		},
		{
			"name": "TomDoc+",
			"details": "https://github.com/shell/sublime-tomdoc",
			"releases": [
				{
					"sublime_text": "<3000",
					"branch": "master"
				}
			]
		},
		{
			"name": "TOML",
			"details": "https://github.com/Jayflux/sublime_toml_highlighting",
			"releases": [
				{
					"sublime_text": "*",
					"tags": true
				}
			]
		},
		{
			"name": "Tomorrow Color Schemes",
			"details": "https://github.com/theymaybecoders/sublime-tomorrow-theme",
			"labels": ["color scheme"],
			"releases": [
				{
					"sublime_text": "*",
					"branch": "master"
				}
			]
		},
		{
			"name": "Tomorrow Night Italics Color Scheme",
			"details": "https://github.com/kennethreitz/sublime-tomorrow-night-italics-theme",
			"labels": ["color scheme"],
			"releases": [
				{
					"sublime_text": "*",
					"tags": true
				}
			]
		},
		{
			"name": "ToolRunner",
			"details": "https://github.com/KuttKatrea/sublime-toolrunner",
			"author": "Kutt Katrea",
			"releases": [{
				"sublime_text": ">=3000",
				"tags": true
			}]
		},
		{
			"name": "ToolTip-Helper",
			"details": "https://github.com/doobleweb/ToolTip-Helper",
			"author": "dooble",
			"releases": [
				{
					"sublime_text": "*",
					"tags": true
				}
			]
<<<<<<< HEAD
		},		
=======
		},
		{
			"name": "TooltipLSL",
			"details": "https://github.com/Makopo/sublime-text-tooltip-lsl",
			"labels": ["tooltip", "help system"],
			"releases": [
				{
					"sublime_text": ">=3070",
					"tags": true
				}
			]
		},
		{
			"name": "Topas Syntax",
			"details": "https://github.com/davidchall/topas-syntax",
			"releases": [
				{
					"sublime_text": "*",
					"tags": true
				}
			]
		},
>>>>>>> b090ebd8
		{
			"name": "TopCoder Helper",
			"details": "https://github.com/gsingh93/sublime-topcoder-helper",
			"releases": [
				{
					"sublime_text": ">=3000",
					"tags": true
				}
			]
		},
		{
			"name": "Tornado",
			"description": "Template syntax for Python's Tornado web framework.",
			"details": "https://github.com/nickbaum/sublime-tornado/",
			"labels": ["syntax highlight", "python", "html"],
			"releases": [
				{
					"sublime_text": ">=3084",
					"tags": true
				}
			]
		},
		{
			"name": "TortoiseGIT",
			"details": "https://github.com/fyneworks/sublime-TortoiseGIT",
			"labels": ["GIT", "Tortoise", "TortoiseGIT"],
			"releases": [
				{
					"sublime_text": "*",
					"platforms": "windows",
					"tags": true
				}
			]
		},
		{
			"name": "TortoiseGit Context Integration",
			"details": "https://github.com/ses4j/tgit-st3",
			"labels": ["Git", "Tortoise", "TortoiseGit"],
			"releases": [
				{
					"sublime_text": "*",
					"platforms": "windows",
					"tags": true
				}
			]
		},
		{
			"name": "TortoiseSVN",
			"details": "https://github.com/dexbol/sublime-TortoiseSVN",
			"labels": ["CVS", "SVN"],
			"releases": [
				{
					"sublime_text": "*",
					"platforms": "windows",
					"tags": true
				}
			]
		},
		{
			"name": "Toss File",
			"details": "https://github.com/jbaranski/TossFile",
			"releases": [
				{
					"sublime_text": ">=3000",
					"tags": true
				}
			]
		},
		{
			"name": "Touch WSGI",
			"details": "https://github.com/Nalum/Touch-WSGI",
			"releases": [
				{
					"sublime_text": "<3000",
					"branch": "master"
				},
				{
					"sublime_text": ">=3000",
					"branch": "st3"
				}
			]
		},
		{
			"name": "Tpl",
			"details": "https://github.com/fewspider/Tpl",
			"labels": ["javascript", "covert template", "tpl"],
			"releases": [
				{
					"sublime_text": "*",
					"tags": true
				}
			]
		},
		{
			"name": "tQuery",
			"details": "https://github.com/jeromeetienne/tquery-sublime",
			"releases": [
				{
					"sublime_text": "*",
					"branch": "master"
				}
			]
		},
		{
			"name": "TracRPC",
			"details": "https://github.com/lyrixderaven/TracRPC",
			"readme": "https://raw.githubusercontent.com/lyrixderaven/TracRPC/master/README.md",
			"author": "Florian Cech",
			"labels": ["trac", "project management", "tickets"],
			"releases": [
				{
					"sublime_text": ">=3000",
					"tags": true
				}
			]
		},
		{
			"name": "Tradsim",
			"details": "https://github.com/erinata/SublimeTradsim",
			"releases": [
				{
					"sublime_text": "*",
					"branch": "master"
				}
			]
		},
		{
			"name": "Trailing Punctuation",
			"details": "https://github.com/spadgos/TrailingPunctuation",
			"releases": [
				{
					"sublime_text": ">=3000",
					"tags": true
				}
			]
		},
		{
			"details": "https://github.com/SublimeText/TrailingSpaces",
			"releases": [
				{
					"sublime_text": "*",
					"branch": "master"
				}
			]
		},
		{
			"name": "Trainz Config",
			"details": "https://github.com/Dangoo/trainz_config",
			"homepage": "http://trainz-sachsen.com",
			"readme": "https://raw.githubusercontent.com/Dangoo/trainz_config/master/README.md",
			"author": "Daniel Gooß",
			"labels": ["syntax highlight", "language"],
			"releases": [
				{
					"sublime_text": ">=3000",
					"tags": true
				}
			]
		},
		{
			"name": "Transcrypt",
			"details": "https://github.com/eddiejessup/Transcrypt",
			"author": "Elliot Marsden",
			"labels": ["encryption"],
			"releases": [
				{
					"sublime_text": ">=3000",
					"tags": true
				}
			]
		},
		{
			"name": "Transience",
			"details": "https://github.com/jakelucas/sublime-transience",
			"releases": [
				{
					"sublime_text": "<3000",
					"branch": "master"
				}
			]
		},
		{
			"name": "transientNamer Snippets",
			"details": "https://github.com/thespacedoctor/transientNamer-Sublime-Snippets",
			"releases": [
				{
					"sublime_text": "*",
					"tags": true
				}
			]
		},
		{
			"details": "https://github.com/standfast/Translate",
			"releases": [
				{
					"sublime_text": "<3000",
					"branch": "master"
				}
			]
		},
		{
			"name": "Translit",
			"details": "https://github.com/malexer/SublimeTranslit",
			"releases": [
				{
					"sublime_text": "*",
					"tags": true
				}
			]
		},
		{
			"name": "Transparency",
			"details": "https://github.com/rexdf/SublimeTextTrans",
			"author": "vhanla",
			"labels": ["theme"],
			"description": "Make the windows transparency",
			"releases": [
				{
					"sublime_text": "*",
					"platforms": "windows",
					"tags": true
				}
			]
		},
		{
			"name": "Transpose Word",
			"details": "https://github.com/Jimbly/SublimeTransposeWord",
			"releases": [
				{
					"sublime_text": "*",
					"tags": true
				}
			]
		},
		{
			"name": "Traverse",
			"details": "https://github.com/jugyo/SublimeTraverse",
			"releases": [
				{
					"sublime_text": "<3000",
					"branch": "master"
				}
			]
		},
		{
			"name": "Travis YML Lint",
			"details": "https://github.com/sabhiram/sublime-travis-yml-lint",
			"releases": [
				{
					"sublime_text": "*",
					"tags": true
				}
			]
		},
		{
			"name": "Travis-CI",
			"details": "https://github.com/Section214/ST3-Travis-CI",
			"homepage": "https://section214.com/product/st3-travis-ci/",
			"donate": "https://section214.com/donate/",
			"author": "Dan Griffiths",
			"labels": ["travis", "travis-ci", "continuous integration", "status bar"],
			"releases": [
				{
					"sublime_text": ">=3000",
					"tags": true
				}
			]
		},
		{
			"name": "TreeTop",
			"details": "https://github.com/royvandewater/Sublime2-TreeTop",
			"releases": [
				{
					"sublime_text": "*",
					"branch": "master"
				}
			]
		},
		{
			"name": "Trello",
			"details": "https://github.com/NicoSantangelo/sublime-text-trello",
			"releases": [
				{
					"sublime_text": ">=3000",
					"tags": true
				}
			]
		},
		{
			"details": "https://github.com/jonlabelle/Trimmer",
			"labels": ["text manipulation", "formatting"],
			"releases": [
				{
					"sublime_text": "*",
					"tags": true
				}
			]
		},
		{
			"name": "Tritium",
			"details": "https://github.com/jpatzer/Tritium.tmbundle",
			"releases": [
				{
					"sublime_text": "*",
					"branch": "master"
				}
			]
		},
		{
			"name": "Tron Color Scheme",
			"details": "https://github.com/bcomnes/sublime-tron-color-scheme",
			"labels": ["color scheme", "Tron", "Legacy", "dark", "blue"],
			"releases": [
				{
					"sublime_text": "*",
					"platforms": "*",
					"tags": true
				}
			]
		},
		{
			"name": "Troubleshooting",
			"details": "https://github.com/guillermooo/sublime-troubleshooting",
			"labels": ["troubleshooting", "debugging"],
			"author": ["FichteFoll", "guillermooo"],
			"releases": [
				{
					"sublime_text": ">=3000",
					"tags": true,
					"platforms": "*"
				}
			]
		},
		{
			"name": "Tryton Snippets",
			"details": "https://bitbucket.org/nantic/sublimetext-tryton-snippets",
			"labels": ["tryton", "snippets"],
			"author": ["angelnan", "guillemnan"],
			"releases": [
				{
					"sublime_text": "*",
					"branch": "default"
				}
			]
		},
		{
			"details": "https://github.com/tosher/TSQLEasy",
			"labels": ["SQL Server", "T-SQL", "language syntax"],
			"releases": [
				{
					"sublime_text": "*",
					"platforms": ["windows", "linux"],
					"tags": true
				}
			]
		},
		{
			"name": "TtcnComplete",
			"details": "https://github.com/HuiMi24/TtcnComplete",
			"author": "Hui Mi",
			"labels": ["language syntax", "auto complete", "code navigation"],
			"releases": [
				{
					"sublime_text": "*",
					"tags": true
				}
			]
		},
		{
			"name": "Tubaina (afc)",
			"details": "https://github.com/leonardowolter/tubaina-afc",
			"releases": [
				{
					"sublime_text": "*",
					"branch": "master"
				}
			]
		},
		{
			"name": "Tubsted Color Schemes",
			"details": "https://github.com/eduardolundgren/sublime-tubsted-color-scheme",
			"labels": ["color scheme", "tubster", "tubsted"],
			"releases": [
				{
					"sublime_text": "*",
					"branch": "master"
				}
			]
		},
		{
			"name": "Tully Color Schemes",
			"details": "https://github.com/swartzrock/tully-sublime-schemes",
			"releases": [
				{
					"sublime_text": "*",
					"tags": true
				}
			]
		},
		{
			"name": "Tumblr Themes Syntax and Completions",
			"labels": ["language syntax", "snippets", "templating"],
			"details": "https://github.com/bfred-it/tumblr-themes.tmbundle",
			"releases": [
				{
					"sublime_text": "*",
					"tags": true
				}
			]
		},
		{
			"name": "Tup",
			"details": "https://github.com/petervaro/tup",
			"labels": ["language syntax"],
			"releases": [
				{
					"sublime_text": "*",
					"tags": true
				}
			]
		},
		{
			"name": "TurboBadger",
			"details": "https://github.com/NimbleTools/turbobadger-sublime",
			"labels": ["language syntax"],
			"releases": [
				{
					"sublime_text": "*",
					"tags": true
				}
			]
		},
		{
			"name": "Twee",
			"details": "https://github.com/monospaced/sublime-twee",
			"releases": [
				{
					"sublime_text": "*",
					"branch": "master"
				}
			]
		},
		{
			"name": "TweetLine",
			"details": "https://github.com/fukayatsu/SublimeTweetLine",
			"releases": [
				{
					"sublime_text": "<3000",
					"branch": "master"
				}
			]
		},
		{
			"name": "TwelfTools",
			"details": "https://github.com/nfeltman/TwelfTools",
			"releases": [
				{
					"sublime_text": "*",
					"tags": true
				}
			]
		},
		{
			"name": "Twig",
			"details": "https://github.com/purplefish32/sublime-text-2-twig",
			"releases": [
				{
					"sublime_text": "*",
					"branch": "master"
				}
			]
		},
		{
			"name": "TWiki",
			"details": "https://github.com/darryllawson/SublimeTWiki",
			"releases": [
				{
					"sublime_text": "*",
					"branch": "master"
				}
			]
		},
		{
			"name": "Twilightcyanide Colorscheme",
			"details": "https://github.com/Centril/sublime-twilightcyanide-colorscheme",
			"labels": ["twilight", "predawn", "cyanide", "color scheme"],
			"releases": [
				{
					"sublime_text": "*",
					"tags": true
				}
			]
		},
		{
			"name": "Twitter Bootstrap ClassNames Completions",
			"details": "https://github.com/Pleasurazy/Sublime-Twitter-Bootstrap-ClassNames",
			"releases": [
				{
					"sublime_text": "*",
					"branch": "master"
				}
			]
		},
		{
			"name": "Twitter Bootstrap Snippets",
			"details": "https://github.com/devtellect/sublime-twitter-bootstrap-snippets",
			"labels": ["snippets"],
			"releases": [
				{
					"sublime_text": "*",
					"branch": "master"
				}
			]
		},
		{
			"name": "Twitter Recess",
			"details": "https://github.com/morganestes/sublime-recess",
			"labels": ["build system", "language syntax", "linting", "minification"],
			"releases": [
				{
					"sublime_text": "*",
					"tags": true
				}
			]
		},
		{
			"name": "TXL syntax highlighting",
			"details": "https://github.com/MikeHoffert/Sublime-Text-TXL-syntax",
			"author": "Mike Hoffert",
			"labels": ["language syntax"],
			"releases": [
				{
					"sublime_text": "*",
					"branch": "master"
				}
			]
		},
		{
			"name": "TXT2PYNB",
			"details": "https://github.com/jmwerner/TXT2PYNB",
			"releases": [
				{
					"sublime_text": "*",
					"tags": true
				}
			]
		},
		{
			"name": "TypeScript",
			"details": "https://github.com/Microsoft/TypeScript-Sublime-Plugin",
			"homepage": "http://typescriptlang.org",
			"donate": null,
			"labels": ["auto-complete", "code navigation", "formatting", "language syntax", "snippets", "typescript", "javascript"],
			"releases": [
				{
					"sublime_text": "*",
					"tags": true
				}
			]
		},
		{
			"name": "TypeScript Compiler",
			"details": "https://github.com/setumiami/sublime-typescript-compiler",
			"releases": [
				{
					"sublime_text": "<3000",
					"branch": "master"
				}
			]
		},
		{
			"name": "TypescriptCompletion",
			"details": "https://github.com/RonanDrouglazet/TypescriptCompletion",
			"labels": ["typescript", "auto-complete", "text manipulation"],
			"previous_names": ["TSCompletion"],
			"releases": [
				{
					"sublime_text": "*",
					"tags": true
				}
			]
		},
		{
			"name": "TypeShort",
			"details": "https://github.com/jfcherng/sublime-TypeShort",
			"labels": ["snippets", "text manipulation"],
			"releases": [
				{
					"sublime_text": ">=3000",
					"tags": true
				}
			]
		},
		{
			"name": "TypeSnippets",
			"author": "Philipp Rudloff",
			"details": "https://github.com/kleinfreund/TypeSnippets",
			"labels": ["snippets"],
			"releases": [
				{
					"sublime_text": "*",
					"tags": true
				}
			]
		},
		{
			"name": "TypeTodo",
			"details": "https://github.com/NikolayRag/typeTodo",
			"author": "Nikolay Ragozin",
			"labels": ["todo", "organizer"],
			"releases": [
				{
					"sublime_text": "*",
					"branch": "master"
				}
			]
		},
		{
			"name": "Typewriter",
			"details": "https://github.com/alehandrof/Typewriter",
			"releases": [
				{
					"sublime_text": "<3000",
					"branch": "st2"
				},
				{
					"sublime_text": ">=3000",
					"tags": true
				}
			]
		},
		{
			"details": "https://bitbucket.org/DanielSiepmann/typo3-fluid-snippets",
			"author": "Daniel Siepmann",
			"labels": ["snippets"],
			"releases": [
				{
					"sublime_text": "*",
					"branch": "default"
				}
			]
		},
		{
			"name": "TypoFixr",
			"details": "https://github.com/sylzys/TypoFixr",
			"releases": [
				{
					"sublime_text": "*",
					"branch": "master"
				}
			]
		},
		{
			"name": "Typora Markdown App (OSX)",
			"details": "https://github.com/Asoul/typora-markdown-sublime",
			"releases": [
				{
					"sublime_text": "*",
					"platforms": ["osx"],
					"tags": true
				}
			]
		},
		{
			"name": "TypoScript",
			"details": "https://github.com/DanielSiepmann/Sublime-Text-TypoScript",
			"author": "Daniel Siepmann",
			"labels": ["language syntax"],
			"releases": [
				{
					"sublime_text": "*",
					"tags": true
				}
			]
		},
		{
			"name": "TypoScriptr",
			"details": "https://github.com/Kitzberger/SublimeTypoScriptr",
			"author": "Philipp Kitzberger",
			"labels": ["text manipulation", "typoscript"],
			"releases": [
				{
					"sublime_text": "*",
					"tags": true
				}
			]
		}
	]
}<|MERGE_RESOLUTION|>--- conflicted
+++ resolved
@@ -2317,9 +2317,6 @@
 					"tags": true
 				}
 			]
-<<<<<<< HEAD
-		},		
-=======
 		},
 		{
 			"name": "TooltipLSL",
@@ -2342,7 +2339,6 @@
 				}
 			]
 		},
->>>>>>> b090ebd8
 		{
 			"name": "TopCoder Helper",
 			"details": "https://github.com/gsingh93/sublime-topcoder-helper",
