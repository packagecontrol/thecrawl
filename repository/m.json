{
	"schema_version": "3.0.0",
	"packages": [
		{
			"name": "M3U Syntax",
			"details": "https://github.com/msal/sublime-m3u",
			"labels": ["text syntax", "syntax"],
			"releases": [
				{
					"sublime_text": "*",
					"tags": true
				}
			]
		},
		{
			"name": "M68k Assembly",
			"details": "https://github.com/stevenjs/M68k-Assembly",
			"releases": [
				{
					"sublime_text": "*",
					"tags": true
				}
			]
		},
		{
			"name": "MacDown App Menu",
			"details": "https://github.com/diimdeep/sublime-text-macdown-app-menu",
			"labels": ["markdown", "preview", "editor", "macdown.app"],
			"releases": [
				{
					"sublime_text": "*",
					"platforms": ["osx"],
					"tags": true
				}
			]
		},
		{
			"name": "Macroptimize",
			"details": "https://github.com/bigcakes/Macroptimize",
			"releases": [
				{
					"sublime_text": ">=3000",
					"tags": true
				}
			]
		},
		{
			"name": "Madebyphunky Color Scheme",
			"details": "https://github.com/Phunky/madebyphunky",
			"labels": ["color scheme"],
			"releases": [
				{
					"sublime_text": "*",
					"branch": "master"
				}
			]
		},
		{
			"name": "Magento - TemplateCopy",
			"details": "https://github.com/dedg3/sublime-magento-TemplateCopy",
			"releases": [
				{
					"sublime_text": "<3000",
					"branch": "master"
				}
			]
		},
		{
			"name": "MagentoSnippets",
			"details": "https://github.com/MageFront/MagentoSnippets",
			"labels": ["Magento", "frontend", "snippets"],
			"releases": [
				{
					"sublime_text": "*",
					"tags": true
				}
			]
		},
		{
			"name": "MagerunCommander",
			"details": "https://github.com/nhduy1985/sublime_mageruncommander",
			"author": "Dustin Tran",
			"labels": ["magento", "magerun", "commands"],
			"releases": [
				{
					"sublime_text": "*",
					"branch": "master"
				}
			]
		},
		{
			"name": "MagiclessQuotes",
			"details": "https://github.com/daryltucker/MagiclessQuotes",
			"releases": [
				{
					"sublime_text": "*",
					"branch": "master"
				}
			]
		},
		{
			"name": "Make File Executable",
			"details": "https://github.com/glutanimate/sublime-make-file-executable",
			"labels": ["chmod", "permissions"],
			"releases": [
				{
					"sublime_text": ">=3000",
					"platforms": ["linux", "osx"],
					"tags": true
				}
			]
		},
		{
			"name": "MakeExecutable",
			"details": "https://github.com/cockscomb/SublimeMakeExecutable",
			"releases": [
				{
					"sublime_text": "<3000",
					"branch": "master"
				}
			]
		},
		{
			"name": "Mako",
			"details": "https://github.com/marconi/mako-tmbundle",
			"releases": [
				{
					"sublime_text": "*",
					"branch": "master"
				}
			]
		},
		{
			"name": "Man Page Support",
			"details": "https://github.com/carsonoid/sublime_man_page_support",
			"labels": ["language syntax", "snippets"],
			"releases": [
				{
					"sublime_text": "*",
					"tags": true
				}
			]
		},
		{
			"name": "ManiaScript",
			"details": "https://github.com/Anthodev/Sublime-ManiaScript",
			"labels": ["language syntax"],
			"releases": [
				{
					"sublime_text": "*",
					"branch": "master"
				}
			]
		},
		{
			"name": "Map Snippets",
			"details": "https://github.com/geraldarthur/Map-Snippets",
			"labels": ["snippets"],
			"releases": [
				{
					"sublime_text": "*",
					"branch": "master"
				}
			]
		},
		{
			"name": "Maperitive",
			"details": "https://github.com/klangfarbe/sublime-maperitive",
			"releases": [
				{
					"sublime_text": "*",
					"branch": "master"
				}
			]
		},
		{
			"details": "https://github.com/MakiseKurisu/MarieAssembly",
			"labels": ["language syntax"],
			"releases": [
				{
					"sublime_text": "*",
					"branch": "master"
				}
			]
		},
		{
			"details": "https://github.com/phyllisstein/Markboard",
			"releases": [
				{
					"sublime_text": "<3000",
					"branch": "master"
				}
			]
		},
		{
			"name": "Markdown Extended",
			"details": "https://github.com/jonschlinkert/sublime-markdown-extended",
			"releases": [
				{
					"sublime_text": "*",
					"branch": "master"
				}
			]
		},
		{
			"name": "Markdown HTML Preview",
			"details": "https://github.com/zeyon/MarkdownHtmlPreview",
			"labels": ["markdown", "preview", "build", "html"],
			"releases": [
				{
					"sublime_text": "*",
					"tags": true
				}
			]
		},
		{
			"name": "Markdown Preview",
			"details": "https://github.com/revolunet/sublimetext-markdown-preview",
			"labels": ["markdown", "preview", "build"],
			"releases": [
				{
					"sublime_text": "*",
					"tags": true
				}
			]
		},
		{
			"name": "Markdown Slideshow",
			"details": "https://github.com/ogom/sublimetext-markdown-slideshow",
			"releases": [
				{
					"sublime_text": "*",
					"branch": "master"
				}
			]
		},
		{
			"name": "Markdown to Clipboard",
			"details": "https://github.com/fanzheng/Sublime.Markdown2Clipboard",
			"releases": [
				{
					"sublime_text": "*",
					"branch": "master"
				}
			]
		},
		{
			"name": "Markdown Todo",
			"details": "https://github.com/groenewege/mdTodo",
			"releases": [
				{
					"sublime_text": "<3000",
					"branch": "master"
				}
			]
		},
		{
			"name": "MarkdownBuild",
			"details": "https://github.com/erinata/SublimeMarkdownBuild",
			"releases": [
				{
					"sublime_text": "<3000",
					"branch": "master"
				}
			]
		},
		{
			"name": "MarkdownCodeBlockWrapper",
			"details": "https://github.com/kenspirit/MarkdownCodeBlockWrapper",
			"releases": [
				{
					"sublime_text": "*",
					"tags": true
				}
			]
		},
		{
			"name": "MarkdownEditing",
			"details": "https://github.com/SublimeText-Markdown/MarkdownEditing",
			"labels": ["markdown", "github flavored markdown", "github markdown", "gfm", "multimarkdown", "color scheme"],
			"releases": [
				{
					"sublime_text": "*",
					"tags": true
				}
			]
		},
		{
			"details": "https://github.com/sekogan/MarkdownLight",
			"releases": [
				{
					"sublime_text": ">=3000",
					"tags": true
				}
			]
		},
		{
			"details": "https://github.com/naokazuterada/MarkdownTOC",
			"releases": [
				{
					"sublime_text": "*",
					"branch": "master"
				}
			]
		},
		{
			"name": "Marked App Menu",
			"details": "https://github.com/icio/sublime-text-marked",
			"labels": ["markdown", "preview", "build", "marked.app"],
			"previous_names": ["Marked.app Menu"],
			"releases": [
				{
					"sublime_text": "*",
					"branch": "master"
				}
			]
		},
		{
			"name": "Marking Changed Rows",
			"details": "https://github.com/Harurow/sublime_markingchangedrows",
			"releases": [
				{
					"sublime_text": "*",
					"tags": true
				}
			]
		},
		{
			"name": "MarkLogic",
			"details": "https://github.com/paxtonhare/MarkLogic-Sublime",
			"releases": [
				{
					"sublime_text": "*",
					"tags": true
				}
			]
		},
		{
			"name": "Markmon real-time markdown preview",
			"details": "https://github.com/yyjhao/sublime-text-markmon",
			"releases": [
				{
					"sublime_text": ">=3000",
					"tags": true
				}
			]
		},
		{
			"name": "MarkPress",
			"details": "https://github.com/rposbo/sublimemarkpress",
			"previous_names": ["sublimemarkpress"],
			"releases": [
				{
					"sublime_text": "<3000",
					"branch": "master"
				}
			]
		},
		{
			"name": "Marksy Convert",
			"details": "https://github.com/thomscode/marksy-convert",
			"releases": [
				{
					"sublime_text": "*",
					"tags": true
				}
			]
		},
		{
			"name": "Markup Jira Confluence",
			"details": "https://github.com/mlf4aiur/sublimetext-markup-jira-confluence",
			"releases": [
				{
					"sublime_text": "*",
					"branch": "master"
				}
			]
		},
		{
			"name": "Mask",
			"details": "https://github.com/tenbits/sublime-mask",
			"releases": [
				{
					"sublime_text": "*",
					"tags": true
				}
			]
		},
		{
			"details": "https://github.com/MakiseKurisu/MasmAssembly",
			"labels": ["language syntax"],
			"releases": [
				{
					"sublime_text": "*",
					"branch": "master"
				}
			]
		},
		{
			"details": "https://github.com/fmaj7/Mason",
			"releases": [
				{
					"sublime_text": "*",
					"branch": "master"
				}
			]
		},
		{
			"name": "Material Color Scheme",
			"details": "https://github.com/paradox41/material-color-scheme",
			"labels": ["color scheme"],
			"releases": [
				{
					"sublime_text": "*",
					"branch": "master"
				}
			]
		},
		{
			"name": "Materialized CSS Snippets",
			"details": "https://github.com/ayinloya/materialized-css-snippets",
			"labels": ["css", "Materialized", "Materialized CSS"],
			"releases": [
				{
					"sublime_text": "*",
					"tags": true
				}
			]
		},
		{
			"details": "https://github.com/jawb/Matrixify",
			"releases": [
				{
					"sublime_text": "<3000",
					"branch": "master"
				}
			]
		},
		{
			"name": "Maven",
			"details": "https://github.com/nlloyd/SublimeMaven",
			"releases": [
				{
					"sublime_text": "<3000",
					"branch": "master"
				},
				{
					"sublime_text": ">=3000",
					"branch": "sublime3"
				}
			]
		},
		{
			"name": "MavensMate",
			"details": "https://github.com/joeferraro/MavensMate-SublimeText",
			"labels": ["salesforce", "salesforce1", "force.com", "ide", "apex", "visualforce"],
			"releases": [
				{
					"sublime_text": ">=3000",
					"tags": true
				}
			]
		},
		{
			"details": "https://github.com/jisaacks/MaxPane",
			"releases": [
				{
					"sublime_text": "*",
					"branch": "master"
				}
			]
		},
		{
			"details": "https://github.com/justinfx/MayaSublime",
			"releases": [
				{
					"sublime_text": "*",
					"branch": "master"
				}
			]
		},
		{
			"name": "Maybs Quit",
			"details": "https://github.com/xavi-/sublime-maybs-quit",
			"labels": ["utilities", "file navigation", "window management"],
			"releases": [
				{
					"sublime_text": "*",
					"branch": "master"
				}
			]
		},
		{
			"name": "MB Warband API",
			"details": "https://bitbucket.org/Shcherbyna/mb-warband-api",
			"author": "Oleg Shcherbyna",
			"labels": ["warband", "language syntax", "snippets", "build system", "auto-complete"],
			"releases": [
				{
					"sublime_text": ">=3000",
					"tags": true
				}
			]
		},
		{
			"name": "MDN Search",
			"details": "https://github.com/jackfranklin/ST2-MDN-Search",
			"releases": [
				{
					"sublime_text": "<3000",
					"branch": "master"
				}
			]
		},
		{
			"name": "MDN Search Doc",
			"details": "https://github.com/nucliweb/MDNSearchDoc",
			"labels": ["doc", "documentation"],
			"previous_names": ["MDN Serach Doc"],
			"releases": [
				{
					"sublime_text": "*",
					"branch": "master"
				}
			]
		},
		{
			"name": "MediaPlayer",
			"details": "https://github.com/Monnoroch/SublimePlayer",
			"labels": ["media"],
			"releases": [
				{
					"sublime_text": ">=3000",
					"branch": "master"
				}
			]
		},
		{
			"details": "https://github.com/tosher/Mediawiker",
			"releases": [
				{
					"sublime_text": "*",
					"branch": "master"
				}
			]
		},
		{
			"name": "Melbourne Ipsum",
			"details": "https://github.com/timiyay/MelbourneIpsum",
			"releases": [
				{
					"sublime_text": "*",
					"branch": "master"
				}
			]
		},
		{
			"name": "MelonJS Completions",
			"details": "https://github.com/swmuron/melonjs-sublime-completions",
			"releases": [
				{
					"sublime_text": "*",
					"branch": "master"
				}
			]
		},
		{
			"details": "https://github.com/max-mykhailenko/memTask",
			"releases": [
				{
					"sublime_text": "*",
					"branch": "master"
				}
			]
		},
		{
			"name": "Mercurial",
			"details": "https://github.com/guillermooo/mercurial",
			"labels": ["vcs", "hg"],
			"previous_names": ["SublimeHg"],
			"releases": [
				{
					"sublime_text": ">=3000",
					"tags": true
				},
				{
					"sublime_text": "<3000",
					"base": "https://github.com/SublimeText/SublimeHg",
					"branch": "master"
				}
			]
		},
		{
			"details": "https://bitbucket.org/DanielSiepmann/mercurial-for-sublime",
			"author": "Daniel Siepmann",
			"labels": ["vcs", "hg"],
			"releases": [
				{
					"sublime_text": ">=3000",
					"tags": true
				},
				{
					"sublime_text": "<3000",
					"base": "https://bitbucket.org/DanielSiepmann/mercurial-for-sublime-text-2",
					"tags": true
				}
			]
		},
		{
			"name": "Merge Variables",
			"details": "https://github.com/pjdietz/sublime-merge-variables",
			"donate": "http://pjdietz.com/say-thanks/",
			"releases": [
				{
					"sublime_text": "*",
					"tags": true
				}
			]
		},
		{
			"name": "Merlin",
			"details": "https://github.com/cynddl/sublime-text-merlin",
			"releases": [
				{
					"sublime_text": "*",
					"tags": true
				}
			]
		},
		{
			"name": "Messages",
			"details": "https://github.com/kristoformaynard/SublimeMessages",
			"labels": ["linting", "tool execution"],
			"releases": [
				{
					"sublime_text": ">=3000",
					"platforms": ["osx", "linux"],
					"tags": true
				}
			]
		},
		{
			"name": "MessagesPylint",
			"details": "https://github.com/kristoformaynard/SublimeMessagesPylint",
			"labels": ["linting"],
			"releases": [
				{
					"sublime_text": ">=3000",
					"platforms": ["osx", "linux"],
					"tags": true
				}
			]
		},
		{
			"name": "MessagesSublemake",
			"details": "https://github.com/kristoformaynard/SublimeMessagesSublemake",
			"labels": ["build system"],
			"releases": [
				{
					"sublime_text": ">=3000",
					"platforms": ["osx", "linux"],
					"tags": true
				}
			]
		},
		{
			"name": "MetaQuotes (MQL4) Compiler",
			"details": "https://github.com/IlanFrumer/mql4compiler",
			"releases": [
				{
					"sublime_text": ">=3000",
					"tags": true
				}
			]
		},
		{
			"name": "MetaQuotes (MQL4) Language Package",
			"details": "https://github.com/currencysecrets/mql4",
			"releases": [
				{
					"sublime_text": "*",
					"branch": "master"
				}
			]
		},
		{
			"name": "Meteor Autocomplete (TernJS)",
			"details": "https://github.com/slava/tern-meteor-sublime",
			"releases": [
				{
					"sublime_text": ">=3000",
					"tags": true
				}
			]
		},
		{
			"name": "Meteor Snippets",
			"details": "https://github.com/mrtnbroder/meteor-snippets",
			"releases": [
				{
					"sublime_text": "*",
					"tags": true
				}
			]
		},
		{
			"name": "Method",
			"details": "https://github.com/shagabutdinov/sublime-method",
			"donate": "https://github.com/shagabutdinov/sublime-enhanced/blob/master/readme-donations.md",
			"labels": ["sublime-enhanced", "text navigation", "text selection", "text manipulation"],
			"releases": [
				{
					"sublime_text": "*",
					"branch": "master"
				}
			]
		},
		{
			"name": "MFScript",
			"details": "https://github.com/tpayne84/MFScript",
			"releases": [
				{
					"sublime_text": "*",
					"branch": "master"
				}
			]
		},
		{
			"name": "MikrotikScript",
			"details": "https://github.com/Kentzo/MikrotikScript",
			"releases": [
				{
					"sublime_text": "*",
					"tags": true
				}
			]
		},
		{
			"name": "Mina",
			"details": "https://github.com/musashimm/Sublime-Text-2-Mina",
			"releases": [
				{
					"sublime_text": "<3000",
					"branch": "master"
				}
			]
		},
		{
			"name": "Minifier",
			"details": "https://github.com/bistory/Sublime-Minifier",
			"releases": [
				{
					"sublime_text": "*",
					"branch": "master"
				}
			]
		},
		{
			"name": "Minify",
			"details": "https://github.com/tssajo/Minify",
			"author": "tssajo",
			"labels": ["minification"],
			"releases": [
				{
					"sublime_text": "*",
					"tags": true
				}
			]
		},
		{
			"name": "Minify JS To Clipboard",
			"details": "https://github.com/vicapow/sublime-minify-js-to-clipboard",
			"releases": [
				{
					"sublime_text": "<3000",
					"branch": "master"
				}
			]
		},
		{
			"details": "https://github.com/315234/MinimalFortran",
			"releases": [
				{
					"sublime_text": "*",
					"branch": "master"
				}
			]
		},
		{
			"details": "https://github.com/vim/MiniPy",
			"releases": [
				{
					"sublime_text": ">=3000",
					"branch": "master"
				}
			]
		},
		{
			"name": "Miniscript",
			"details": "https://github.com/thmour/sublime-miniscript",
			"author": "Mouratidis Theofilos",
			"labels": ["miniscript", "language", "syntax", "highlighting"],
			"releases": [
				{
					"sublime_text": "*",
					"branch": "master"
				}
			]
		},
		{
			"name": "MinkExtension default feature step completions",
			"details": "https://github.com/Stubbs/sublime-minkextension",
			"releases": [
				{
					"sublime_text": "*",
					"branch": "master"
				}
			]
		},
		{
			"name": "MIPS Syntax",
			"details": "https://github.com/contradictioned/mips-syntax",
			"labels": ["language syntax"],
			"releases": [
				{
					"sublime_text": "*",
					"branch": "master"
				}
			]
		},
		{
			"name": "Mirodark Color Scheme",
			"details": "https://github.com/djjcast/mirodark-st2",
			"labels": ["color scheme"],
			"releases": [
				{
					"sublime_text": "*",
					"branch": "master"
				}
			]
		},
		{
			"name": "Missing Palette Commands",
			"details": "https://github.com/fjl/Sublime-Missing-Palette-Commands",
			"releases": [
				{
					"sublime_text": "<3000",
					"branch": "master"
				},
				{
					"sublime_text": ">=3000",
					"branch": "st3"
				}
			]
		},
		{
			"name": "Mistral",
			"details": "https://github.com/giampierod/mistral-sublime",
			"releases": [
				{
					"sublime_text": "*",
					"tags": true
				}
			]
		},
		{
			"name": "MIT_Alloy",
			"details": "https://github.com/corbanmailloux/sublime-mit-alloy",
			"labels": ["language syntax"],
			"releases": [
				{
					"sublime_text": "*",
					"tags": true
				}
			]
		},
		{
			"name": "Mithrilizer",
			"details": "https://github.com/Bondifrench/Mithrilizer",
			"labels": ["javascript", "auto-complete", "Mithril", "snippets"],
			"releases": [
				{
					"sublime_text": "*",
					"tags": true
				}
			]
		},
		{
			"name": "MivaScript",
			"details": "https://github.com/zquintana/SublimeMivaScript",
			"labels": ["miva script"],
			"releases": [
				{
<<<<<<< HEAD
					"sublime_text":"*",
					"details": "https://github.com/zquintana/SublimeMivaScript/tags"
=======
					"sublime_text": "<3000",
					"tags": true
>>>>>>> 442f9267
				}
			]
		},
		{
			"name": "Moai Debugger",
			"details": "https://github.com/DJHoltkamp/Sublime-Moai-Debugger",
			"releases": [
				{
					"sublime_text": "<3000",
					"branch": "master"
				}
			]
		},
		{
			"name": "MobileLogReader",
			"details": "https://github.com/deneb42/SublimeLogReader",
			"labels": ["text manipulation", "formatting"],
			"releases": [
				{
					"sublime_text": "*",
					"tags": true
				}
			]
		},
		{
			"name": "Mocha Chai CoffeeScript",
			"details": "https://github.com/octoblu/sublime-text-mocha-coffeescript",
			"labels": ["snippets"],
			"releases": [
				{
					"sublime_text": "*",
					"tags": true
				}
			]
		},
		{
			"name": "Mocha Coffee Snippets",
			"details": "https://github.com/brianstarke/sublime-coffee-mocha-snippets",
			"labels": ["snippets"],
			"releases": [
				{
					"sublime_text": "*",
					"branch": "master"
				}
			]
		},
		{
			"name": "Mocha Runner",
			"details": "https://github.com/matthiasg/sublime-mocha-runner",
			"releases": [
				{
					"sublime_text": "<3000",
					"branch": "master"
				}
			]
		},
		{
			"name": "Mocha Snippets",
			"details": "https://github.com/jfromaniello/sublime-mocha-snippets",
			"labels": ["snippets"],
			"releases": [
				{
					"sublime_text": "*",
					"branch": "master"
				}
			]
		},
		{
			"name": "Modelica",
			"details": "https://github.com/BorisChumichev/modelicaSublimeTextPackage",
			"labels": ["language syntax", "snippets", "modelica"],
			"releases": [
				{
					"sublime_text": "*",
					"tags": true
				}
			]
		},
		{
			"details": "https://github.com/SublimeText/Modelines",
			"releases": [
				{
					"sublime_text": "<3000",
					"branch": "master"
				}
			]
		},
		{
			"name": "ModernPerl",
			"details": "https://github.com/Blaizer/ModernPerl-sublime",
			"labels": ["language syntax", "todo"],
			"releases": [
				{
					"sublime_text": "*",
					"branch": "master"
				}
			]
		},
		{
			"details": "https://github.com/gornostal/Modific",
			"releases": [
				{
					"sublime_text": "*",
					"branch": "master"
				}
			]
		},
		{
			"name": "ModJS - JavaScript Workflow Tooling",
			"details": "https://github.com/yuanyan/sublime-mod",
			"releases": [
				{
					"sublime_text": "<3000",
					"branch": "master"
				}
			]
		},
		{
			"name": "Modula-2 Language Syntax",
			"details": "https://github.com/harogaston/Sublime-Modula-2",
			"labels": ["language syntax", "snippets", "auto complete"],
			"releases": [
				{
					"sublime_text": "*",
					"branch": "master"
				}
			]
		},
		{
			"name": "MODX Placeholder Snippets",
			"details": "https://github.com/mkay/MODX-Placeholders",
			"labels": ["snippets", "system settings", "resource fields", "placeholders", "language strings"],
			"releases": [
				{
					"sublime_text": "*",
					"branch": "master"
				}
			]
		},
		{
			"name": "MODx Revolution Snippets",
			"details": "https://github.com/silentworks/modx-sublimetext-2",
			"labels": ["snippets"],
			"releases": [
				{
					"sublime_text": "*",
					"branch": "master"
				}
			]
		},
		{
			"details": "https://github.com/SublimeText/Mojolicious",
			"releases": [
				{
					"sublime_text": "*",
					"branch": "master"
				}
			]
		},
		{
			"name": "Monarch",
			"details": "https://github.com/ericmagnuson/Monarch",
			"labels": ["color scheme"],
			"releases": [
				{
					"sublime_text": "*",
					"tags": true
				}
			]
		},
		{
			"name": "MongoDB - PHP Completions",
			"details": "https://github.com/Kristories/Sublime-Mongo-PHP",
			"releases": [
				{
					"sublime_text": "*",
					"branch": "master"
				}
			]
		},
		{
			"name": "MongoExec",
			"details": "https://github.com/aChatir/MongoExec",
			"releases": [
				{
					"sublime_text": ">=3000",
					"branch": "master"
				}
			]
		},
		{
			"name": "Mongomapper Snippets",
			"details": "https://github.com/heelhook/mongomapper-sublime-text2-snippets",
			"labels": ["snippets"],
			"releases": [
				{
					"sublime_text": "*",
					"branch": "master"
				}
			]
		},
		{
			"name": "Mongoose CoffeeScript",
			"details": "https://github.com/PranavSathy/sublime-mongoose-coffeescript",
			"labels": ["sublime", "coffeescript", "mongoose"],
			"releases": [
				{
					"sublime_text": ">=3000",
					"tags": true
				}
			]
		},
		{
			"name": "Monochrome Color Schemes",
			"details": "https://github.com/kristopherjohnson/MonochromeSublimeText",
			"labels": ["color scheme", "monochrome", "amber", "green", "blueprint"],
			"releases": [
				{
					"sublime_text": "*",
					"tags": true
				}
			]
		},
		{
			"name": "Monocyanide Colorscheme",
			"details": "https://github.com/Centril/sublime-monocyanide-colorscheme",
			"labels": ["monokai", "cyanide", "color scheme"],
			"releases": [
				{
					"sublime_text": "*",
					"tags": true
				}
			]
		},
		{
			"name": "Monokai Blueberry Color Scheme",
			"details": "https://github.com/ctruett/monokai-blueberry",
			"labels": ["color scheme"],
			"releases": [
				{
					"sublime_text": "*",
					"branch": "master"
				}
			]
		},
		{
			"name": "Monokai Extended",
			"details": "https://github.com/jonschlinkert/sublime-monokai-extended",
			"releases": [
				{
					"sublime_text": "*",
					"branch": "master"
				}
			]
		},
		{
			"name": "Monokai Gray",
			"details": "https://github.com/IanWold/MonokaiGray",
			"labels": ["color scheme"],
			"releases": [
				{
					"sublime_text": "*",
					"branch": "master"
				}
			]
		},
		{
			"details": "https://github.com/six519/MonoRun",
			"releases": [
				{
					"sublime_text": "<3000",
					"branch": "master"
				}
			]
		},
		{
			"name": "Moo",
			"details": "https://github.com/maltize/sublime-text-2-moo",
			"releases": [
				{
					"sublime_text": "<3000",
					"branch": "master"
				}
			]
		},
		{
			"name": "Moodle Completions",
			"details": "https://github.com/daletsin/MoodleCompletions",
			"releases": [
				{
					"sublime_text": "*",
					"tags": true
				}
			]
		},
		{
			"name": "MoonScript",
			"details": "https://github.com/ecornell/Sublime-MoonScript",
			"releases": [
				{
					"sublime_text": "<3000",
					"branch": "master"
				}
			]
		},
		{
			"name": "Moonscripty",
			"details": "https://github.com/szensk/sublmoon",
			"releases": [
				{
					"sublime_text": "*",
					"branch": "master"
				}
			]
		},
		{
			"name": "More Layouts",
			"details": "https://github.com/unknownuser88/morelayouts",
			"author": "David Bekoyan",
			"labels": ["layout"],
			"releases": [
				{
					"sublime_text": "*",
					"tags": true
				}
			]
		},
		{
			"name": "Morse",
			"details": "https://github.com/hippasus/SublimeMorse",
			"releases": [
				{
					"sublime_text": "*",
					"branch": "master"
				}
			]
		},
		{
			"name": "Morse Code for Foundation",
			"details": "https://github.com/zurb/foundation-sublime",
			"releases": [
				{
					"sublime_text": "*",
					"tags": true
				}
			]
		},
		{
			"name": "Moscow ML",
			"details": "https://github.com/mradam/MoscowML",
			"previous_names": ["MoscowML"],
			"releases": [
				{
					"sublime_text": "*",
					"branch": "master"
				}
			]
		},
		{
			"details": "https://github.com/SublimeText/Mote",
			"releases": [
				{
					"sublime_text": "<3000",
					"branch": "master"
				}
			]
		},
		{
			"name": "Mou Markdown App (OSX)",
			"details": "https://github.com/rwoody/mou-markdown-sublime",
			"previous_names": ["Mou.app Markdown"],
			"releases": [
				{
					"sublime_text": "*",
					"branch": "master"
				}
			]
		},
		{
			"details": "https://github.com/SublimeText/MouseEventListener",
			"releases": [
				{
					"sublime_text": "*",
					"branch": "master"
				}
			]
		},
		{
			"name": "Move By Paragraph",
			"details": "https://github.com/xsleonard/sublime-MoveByParagraph",
			"previous_names": ["Move Better"],
			"releases": [
				{
					"sublime_text": "*",
					"tags": true
				}
			]
		},
		{
			"name": "Move By Symbols",
			"details": "https://github.com/abusalimov/SublimeMoveBySymbols",
			"labels": ["code navigation"],
			"releases": [
				{
					"sublime_text": "*",
					"tags": true
				}
			]
		},
		{
			"name": "Move Tabs",
			"details": "https://github.com/nh2/sublime-text-move-tabs",
			"releases": [
				{
					"sublime_text": "<3000",
					"branch": "master"
				}
			]
		},
		{
			"details": "https://github.com/SublimeText/MoveTab",
			"releases": [
				{
					"sublime_text": "*",
					"branch": "master"
				}
			]
		},
		{
			"details": "https://github.com/bkeller2/Mplus",
			"releases": [
				{
					"sublime_text": "*",
					"branch": "master"
				}
			]
		},
		{
			"name": "Mreq Color Scheme",
			"details": "https://github.com/mreq/mreq-theme",
			"labels": ["color scheme"],
			"releases": [
				{
					"sublime_text": "*",
					"branch": "master"
				}
			]
		},
		{
			"name": "MrIgor",
			"details": "https://github.com/tisto/MrIgor",
			"releases": [
				{
					"sublime_text": ">=3000",
					"platforms": ["osx", "linux"],
					"branch": "master"
				}
			]
		},
		{
			"name": "MTML Completions",
			"details": "https://github.com/bit-part/MTML-ST2",
			"releases": [
				{
					"sublime_text": "<3000",
					"branch": "master"
				}
			]
		},
		{
			"name": "MultiEditUtils",
			"details": "https://github.com/philippotto/Sublime-MultiEditUtils",
			"labels": ["text manipulation", "code navigation", "text selection"],
			"releases": [
				{
					"sublime_text": "*",
					"tags": true
				}
			]
		},
		{
			"name": "MultiFill",
			"details": "https://github.com/Lellansin/MultiFill",
			"releases": [
				{
					"sublime_text": "*",
					"branch": "master"
				}
			]
		},
		{
			"name": "MultiLang Color Scheme",
			"details": "https://github.com/ProjectCleverWeb/MultiLang",
			"labels": ["color scheme"],
			"releases": [
				{
					"sublime_text": "*",
					"branch": "master"
				}
			]
		},
		{
			"name": "MultipleSelectionScroller",
			"details": "https://github.com/mattst/MultipleSelectionScroller",
			"labels": ["cursors manipulation", "text navigation", "text selection"],
			"releases": [
				{
					"sublime_text": "*",
					"tags": true
				}
			]
		},
		{
			"details": "https://github.com/bizoo/MultiTaskBuild",
			"releases": [
				{
					"sublime_text": "<3000",
					"branch": "master"
				}
			]
		},
		{
			"name": "Mussum Ipsum",
			"details": "https://github.com/leandrocunha/mussum-ipsum-for-sublime-text",
			"author": "Leandro Cunha aka. Frango",
			"labels": ["snippets"],
			"releases": [
				{
					"sublime_text": "<3000",
					"branch": "master"
				}
			]
		},
		{
			"name": "Mustang Color Scheme",
			"details": "https://github.com/lyubenblagoev/sublime-mustang-color-scheme",
			"labels": ["color scheme"],
			"releases": [
				{
					"sublime_text": "*",
					"branch": "master"
				}
			]
		},
		{
			"name": "Mustang Extended Color Scheme",
			"details": "https://github.com/piqus/sublime-themes",
			"labels": ["color scheme"],
			"releases": [
				{
					"sublime_text": "*",
					"branch": "master"
				}
			]
		},
		{
			"name": "muukii",
			"details": "https://github.com/muukii0803/muukii",
			"releases": [
				{
					"sublime_text": "*",
					"tags": true
				}
			]
		},
		{
			"name": "MvtAssign It",
			"details": "https://github.com/steveosoule/MvtAssignIt",
			"releases": [
				{
					"sublime_text": "*",
					"branch": "master"
				}
			]
		},
		{
			"name": "MXUnit",
			"details": "https://github.com/mxunit/sublime-text-2-mxunit",
			"releases": [
				{
					"sublime_text": "<3000",
					"branch": "master"
				}
			]
		},
		{
			"name": "My Snippets",
			"details": "https://github.com/erikgassler/My-Snippets",
			"releases": [
				{
					"sublime_text": "*",
					"tags": true
				}
			]
		},
		{
			"name": "Mybb Template Editor",
			"details": "https://github.com/ionutvmi/SublimeMybbTplEditor",
			"releases": [
				{
					"sublime_text": ">=3000",
					"tags": true
				}
			]
		},
		{
			"name": "myPDDL",
			"details": "https://github.com/Pold87/myPDDL",
			"releases": [
				{
					"sublime_text": "*",
					"branch": "master"
				}
			]
		},
		{
			"name": "MySublimeQL",
			"details": "https://github.com/biannetta/MySublimeQL",
			"releases": [
				{
					"sublime_text": "<3000",
					"branch": "master"
				}
			]
		}
	]
}<|MERGE_RESOLUTION|>--- conflicted
+++ resolved
@@ -891,13 +891,8 @@
 			"labels": ["miva script"],
 			"releases": [
 				{
-<<<<<<< HEAD
 					"sublime_text":"*",
 					"details": "https://github.com/zquintana/SublimeMivaScript/tags"
-=======
-					"sublime_text": "<3000",
-					"tags": true
->>>>>>> 442f9267
 				}
 			]
 		},
