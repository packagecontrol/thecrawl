--- conflicted
+++ resolved
@@ -157,11 +157,7 @@
 			]
 		},
 		{
-<<<<<<< HEAD
-			"name": "QuickOpen ",
-=======
 			"name": "QuickOpen",
->>>>>>> fbcf0182
 			"details": "https://github.com/zsytssk/QuickOpen",
 			"releases": [
 				{
